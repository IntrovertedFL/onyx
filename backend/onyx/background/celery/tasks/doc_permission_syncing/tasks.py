import time
from datetime import datetime
from datetime import timedelta
from datetime import timezone
from time import sleep
from typing import Any
from typing import cast
from uuid import uuid4

from celery import Celery
from celery import shared_task
from celery import Task
from celery.exceptions import SoftTimeLimitExceeded
from pydantic import ValidationError
from redis import Redis
from redis.exceptions import LockError
from redis.lock import Lock as RedisLock
from sqlalchemy.orm import Session

from ee.onyx.db.connector_credential_pair import get_all_auto_sync_cc_pairs
from ee.onyx.db.document import upsert_document_external_perms
from ee.onyx.external_permissions.sync_params import DOC_PERMISSION_SYNC_PERIODS
from ee.onyx.external_permissions.sync_params import DOC_PERMISSIONS_FUNC_MAP
from ee.onyx.external_permissions.sync_params import (
    DOC_SOURCE_TO_CHUNK_CENSORING_FUNCTION,
)
from onyx.access.models import DocExternalAccess
from onyx.background.celery.apps.app_base import task_logger
from onyx.background.celery.celery_redis import celery_find_task
from onyx.background.celery.celery_redis import celery_get_queue_length
from onyx.background.celery.celery_redis import celery_get_queued_task_ids
from onyx.background.celery.celery_redis import celery_get_unacked_task_ids
from onyx.configs.app_configs import JOB_TIMEOUT
from onyx.configs.constants import CELERY_GENERIC_BEAT_LOCK_TIMEOUT
from onyx.configs.constants import CELERY_PERMISSIONS_SYNC_LOCK_TIMEOUT
from onyx.configs.constants import CELERY_TASK_WAIT_FOR_FENCE_TIMEOUT
from onyx.configs.constants import DANSWER_REDIS_FUNCTION_LOCK_PREFIX
from onyx.configs.constants import DocumentSource
from onyx.configs.constants import OnyxCeleryPriority
from onyx.configs.constants import OnyxCeleryQueues
from onyx.configs.constants import OnyxCeleryTask
from onyx.configs.constants import OnyxRedisConstants
from onyx.configs.constants import OnyxRedisLocks
from onyx.configs.constants import OnyxRedisSignals
from onyx.db.connector import mark_cc_pair_as_permissions_synced
from onyx.db.connector_credential_pair import get_connector_credential_pair_from_id
from onyx.db.document import upsert_document_by_connector_credential_pair
from onyx.db.engine import get_session_with_current_tenant
from onyx.db.enums import AccessType
from onyx.db.enums import ConnectorCredentialPairStatus
from onyx.db.enums import SyncStatus
from onyx.db.enums import SyncType
from onyx.db.models import ConnectorCredentialPair
from onyx.db.sync_record import insert_sync_record
from onyx.db.sync_record import update_sync_record_status
from onyx.db.users import batch_add_ext_perm_user_if_not_exists
from onyx.indexing.indexing_heartbeat import IndexingHeartbeatInterface
from onyx.redis.redis_connector import RedisConnector
from onyx.redis.redis_connector_doc_perm_sync import RedisConnectorPermissionSync
from onyx.redis.redis_connector_doc_perm_sync import RedisConnectorPermissionSyncPayload
from onyx.redis.redis_pool import get_redis_client
from onyx.redis.redis_pool import get_redis_replica_client
from onyx.redis.redis_pool import redis_lock_dump
from onyx.server.utils import make_short_id
from onyx.utils.logger import doc_permission_sync_ctx
from onyx.utils.logger import LoggerContextVars
from onyx.utils.logger import setup_logger


logger = setup_logger()


DOCUMENT_PERMISSIONS_UPDATE_MAX_RETRIES = 3


# 5 seconds more than RetryDocumentIndex STOP_AFTER+MAX_WAIT
LIGHT_SOFT_TIME_LIMIT = 105
LIGHT_TIME_LIMIT = LIGHT_SOFT_TIME_LIMIT + 15


"""Jobs / utils for kicking off doc permissions sync tasks."""


def _is_external_doc_permissions_sync_due(cc_pair: ConnectorCredentialPair) -> bool:
    """Returns boolean indicating if external doc permissions sync is due."""

    if cc_pair.access_type != AccessType.SYNC:
        return False

    # skip doc permissions sync if not active
    if cc_pair.status != ConnectorCredentialPairStatus.ACTIVE:
        return False

    if cc_pair.status == ConnectorCredentialPairStatus.DELETING:
        return False

    # If the last sync is None, it has never been run so we run the sync
    last_perm_sync = cc_pair.last_time_perm_sync
    if last_perm_sync is None:
        return True

    source_sync_period = DOC_PERMISSION_SYNC_PERIODS.get(cc_pair.connector.source)

    # If RESTRICTED_FETCH_PERIOD[source] is None, we always run the sync.
    if not source_sync_period:
        return True

    # If the last sync is greater than the full fetch period, we run the sync
    next_sync = last_perm_sync + timedelta(seconds=source_sync_period)
    if datetime.now(timezone.utc) >= next_sync:
        return True

    return False


@shared_task(
    name=OnyxCeleryTask.CHECK_FOR_DOC_PERMISSIONS_SYNC,
    ignore_result=True,
    soft_time_limit=JOB_TIMEOUT,
    bind=True,
)
def check_for_doc_permissions_sync(self: Task, *, tenant_id: str) -> bool | None:
    # TODO(rkuo): merge into check function after lookup table for fences is added

    # we need to use celery's redis client to access its redis data
    # (which lives on a different db number)
    r = get_redis_client()
    r_replica = get_redis_replica_client()
    r_celery: Redis = self.app.broker_connection().channel().client  # type: ignore

    lock_beat: RedisLock = r.lock(
        OnyxRedisLocks.CHECK_CONNECTOR_DOC_PERMISSIONS_SYNC_BEAT_LOCK,
        timeout=CELERY_GENERIC_BEAT_LOCK_TIMEOUT,
    )

    # these tasks should never overlap
    if not lock_beat.acquire(blocking=False):
        return None

    try:
        # get all cc pairs that need to be synced
        cc_pair_ids_to_sync: list[int] = []
        with get_session_with_current_tenant() as db_session:
            cc_pairs = get_all_auto_sync_cc_pairs(db_session)

            for cc_pair in cc_pairs:
                if _is_external_doc_permissions_sync_due(cc_pair):
                    cc_pair_ids_to_sync.append(cc_pair.id)

        lock_beat.reacquire()
        for cc_pair_id in cc_pair_ids_to_sync:
            payload_id = try_creating_permissions_sync_task(
                self.app, cc_pair_id, r, tenant_id
            )
            if not payload_id:
                continue

            task_logger.info(
                f"Permissions sync queued: cc_pair={cc_pair_id} id={payload_id}"
            )

        # we want to run this less frequently than the overall task
        lock_beat.reacquire()
        if not r.exists(OnyxRedisSignals.BLOCK_VALIDATE_PERMISSION_SYNC_FENCES):
            # clear any permission fences that don't have associated celery tasks in progress
            # tasks can be in the queue in redis, in reserved tasks (prefetched by the worker),
            # or be currently executing
            try:
                validate_permission_sync_fences(
                    tenant_id, r, r_replica, r_celery, lock_beat
                )
            except Exception:
                task_logger.exception(
                    "Exception while validating permission sync fences"
                )

            r.set(OnyxRedisSignals.BLOCK_VALIDATE_PERMISSION_SYNC_FENCES, 1, ex=300)

        # use a lookup table to find active fences. We still have to verify the fence
        # exists since it is an optimization and not the source of truth.
        lock_beat.reacquire()
        keys = cast(set[Any], r_replica.smembers(OnyxRedisConstants.ACTIVE_FENCES))
        for key in keys:
            key_bytes = cast(bytes, key)

            if not r.exists(key_bytes):
                r.srem(OnyxRedisConstants.ACTIVE_FENCES, key_bytes)
                continue

            key_str = key_bytes.decode("utf-8")
            if key_str.startswith(RedisConnectorPermissionSync.FENCE_PREFIX):
                with get_session_with_current_tenant() as db_session:
                    monitor_ccpair_permissions_taskset(
                        tenant_id, key_bytes, r, db_session
                    )
    except SoftTimeLimitExceeded:
        task_logger.info(
            "Soft time limit exceeded, task is being terminated gracefully."
        )
    except Exception:
        task_logger.exception(f"Unexpected exception: tenant={tenant_id}")
    finally:
        if lock_beat.owned():
            lock_beat.release()

    return True


def try_creating_permissions_sync_task(
    app: Celery,
    cc_pair_id: int,
    r: Redis,
    tenant_id: str | None,
) -> str | None:
    """Returns a randomized payload id on success.
    Returns None if no syncing is required."""
    LOCK_TIMEOUT = 30

    payload_id: str | None = None

    redis_connector = RedisConnector(tenant_id, cc_pair_id)

    lock: RedisLock = r.lock(
        DANSWER_REDIS_FUNCTION_LOCK_PREFIX + "try_generate_permissions_sync_tasks",
        timeout=LOCK_TIMEOUT,
    )

    acquired = lock.acquire(blocking_timeout=LOCK_TIMEOUT / 2)
    if not acquired:
        return None

    try:
        if redis_connector.permissions.fenced:
            return None

        if redis_connector.delete.fenced:
            return None

        if redis_connector.prune.fenced:
            return None

        redis_connector.permissions.generator_clear()
        redis_connector.permissions.taskset_clear()

        custom_task_id = f"{redis_connector.permissions.generator_task_key}_{uuid4()}"

        # create before setting fence to avoid race condition where the monitoring
        # task updates the sync record before it is created
        try:
            with get_session_with_current_tenant() as db_session:
                insert_sync_record(
                    db_session=db_session,
                    entity_id=cc_pair_id,
                    sync_type=SyncType.EXTERNAL_PERMISSIONS,
                )
        except Exception:
            task_logger.exception("insert_sync_record exceptioned.")

        # set a basic fence to start
        redis_connector.permissions.set_active()
        payload = RedisConnectorPermissionSyncPayload(
            id=make_short_id(),
            submitted=datetime.now(timezone.utc),
            started=None,
            celery_task_id=None,
        )
        redis_connector.permissions.set_fence(payload)

        result = app.send_task(
            OnyxCeleryTask.CONNECTOR_PERMISSION_SYNC_GENERATOR_TASK,
            kwargs=dict(
                cc_pair_id=cc_pair_id,
                tenant_id=tenant_id,
            ),
            queue=OnyxCeleryQueues.CONNECTOR_DOC_PERMISSIONS_SYNC,
            task_id=custom_task_id,
            priority=OnyxCeleryPriority.HIGH,
        )

        # fill in the celery task id
        payload.celery_task_id = result.id
        redis_connector.permissions.set_fence(payload)

        payload_id = payload.id
    except Exception:
        task_logger.exception(f"Unexpected exception: cc_pair={cc_pair_id}")
        return None
    finally:
        if lock.owned():
            lock.release()

    return payload_id


@shared_task(
    name=OnyxCeleryTask.CONNECTOR_PERMISSION_SYNC_GENERATOR_TASK,
    acks_late=False,
    soft_time_limit=JOB_TIMEOUT,
    track_started=True,
    trail=False,
    bind=True,
)
def connector_permission_sync_generator_task(
    self: Task,
    cc_pair_id: int,
    tenant_id: str | None,
) -> None:
    """
    Permission sync task that handles document permission syncing for a given connector credential pair
    This task assumes that the task has already been properly fenced
    """

    payload_id: str | None = None

    LoggerContextVars.reset()

    doc_permission_sync_ctx_dict = doc_permission_sync_ctx.get()
    doc_permission_sync_ctx_dict["cc_pair_id"] = cc_pair_id
    doc_permission_sync_ctx_dict["request_id"] = self.request.id
    doc_permission_sync_ctx.set(doc_permission_sync_ctx_dict)

    redis_connector = RedisConnector(tenant_id, cc_pair_id)

    r = get_redis_client()

    # this wait is needed to avoid a race condition where
    # the primary worker sends the task and it is immediately executed
    # before the primary worker can finalize the fence
    start = time.monotonic()
    while True:
        if time.monotonic() - start > CELERY_TASK_WAIT_FOR_FENCE_TIMEOUT:
            raise ValueError(
                f"connector_permission_sync_generator_task - timed out waiting for fence to be ready: "
                f"fence={redis_connector.permissions.fence_key}"
            )

        if not redis_connector.permissions.fenced:  # The fence must exist
            raise ValueError(
                f"connector_permission_sync_generator_task - fence not found: "
                f"fence={redis_connector.permissions.fence_key}"
            )

        payload = redis_connector.permissions.payload  # The payload must exist
        if not payload:
            raise ValueError(
                "connector_permission_sync_generator_task: payload invalid or not found"
            )

        if payload.celery_task_id is None:
            logger.info(
                f"connector_permission_sync_generator_task - Waiting for fence: "
                f"fence={redis_connector.permissions.fence_key}"
            )
            sleep(1)
            continue

        payload_id = payload.id

        logger.info(
            f"connector_permission_sync_generator_task - Fence found, continuing...: "
            f"fence={redis_connector.permissions.fence_key} "
            f"payload_id={payload.id}"
        )
        break

    lock: RedisLock = r.lock(
        OnyxRedisLocks.CONNECTOR_DOC_PERMISSIONS_SYNC_LOCK_PREFIX
        + f"_{redis_connector.id}",
        timeout=CELERY_PERMISSIONS_SYNC_LOCK_TIMEOUT,
        thread_local=False,
    )

    acquired = lock.acquire(blocking=False)
    if not acquired:
        task_logger.warning(
            f"Permission sync task already running, exiting...: cc_pair={cc_pair_id}"
        )
        return None

    try:
        with get_session_with_current_tenant() as db_session:
            cc_pair = get_connector_credential_pair_from_id(
                db_session=db_session,
                cc_pair_id=cc_pair_id,
            )
            if cc_pair is None:
                raise ValueError(
                    f"No connector credential pair found for id: {cc_pair_id}"
                )

            source_type = cc_pair.connector.source

            doc_sync_func = DOC_PERMISSIONS_FUNC_MAP.get(source_type)
            if doc_sync_func is None:
                if source_type in DOC_SOURCE_TO_CHUNK_CENSORING_FUNCTION:
                    return None
                raise ValueError(
                    f"No doc sync func found for {source_type} with cc_pair={cc_pair_id}"
                )

            logger.info(f"Syncing docs for {source_type} with cc_pair={cc_pair_id}")

            payload = redis_connector.permissions.payload
            if not payload:
                raise ValueError(f"No fence payload found: cc_pair={cc_pair_id}")

            new_payload = RedisConnectorPermissionSyncPayload(
                id=payload.id,
                submitted=payload.submitted,
                started=datetime.now(timezone.utc),
                celery_task_id=payload.celery_task_id,
            )
            redis_connector.permissions.set_fence(new_payload)

<<<<<<< HEAD
            document_external_accesses: list[DocExternalAccess] = doc_sync_func(
                tenant_id, cc_pair
=======
            callback = PermissionSyncCallback(redis_connector, lock, r)
            document_external_accesses: list[DocExternalAccess] = doc_sync_func(
                cc_pair, callback
>>>>>>> 99fc5469
            )

            task_logger.info(
                f"RedisConnector.permissions.generate_tasks starting. cc_pair={cc_pair_id}"
            )
            tasks_generated = redis_connector.permissions.generate_tasks(
                celery_app=self.app,
                lock=lock,
                new_permissions=document_external_accesses,
                source_string=source_type,
                connector_id=cc_pair.connector.id,
                credential_id=cc_pair.credential.id,
            )
            if tasks_generated is None:
                return None

            task_logger.info(
                f"RedisConnector.permissions.generate_tasks finished. "
                f"cc_pair={cc_pair_id} tasks_generated={tasks_generated}"
            )

            redis_connector.permissions.generator_complete = tasks_generated

    except Exception as e:
        task_logger.exception(
            f"Permission sync exceptioned: cc_pair={cc_pair_id} payload_id={payload_id}"
        )

        redis_connector.permissions.generator_clear()
        redis_connector.permissions.taskset_clear()
        redis_connector.permissions.set_fence(None)
        raise e
    finally:
        if lock.owned():
            lock.release()

    task_logger.info(
        f"Permission sync finished: cc_pair={cc_pair_id} payload_id={payload.id}"
    )


@shared_task(
    name=OnyxCeleryTask.UPDATE_EXTERNAL_DOCUMENT_PERMISSIONS_TASK,
    soft_time_limit=LIGHT_SOFT_TIME_LIMIT,
    time_limit=LIGHT_TIME_LIMIT,
    max_retries=DOCUMENT_PERMISSIONS_UPDATE_MAX_RETRIES,
    bind=True,
)
def update_external_document_permissions_task(
    self: Task,
    tenant_id: str | None,
    serialized_doc_external_access: dict,
    source_string: str,
    connector_id: int,
    credential_id: int,
) -> bool:
    start = time.monotonic()

    document_external_access = DocExternalAccess.from_dict(
        serialized_doc_external_access
    )
    doc_id = document_external_access.doc_id
    external_access = document_external_access.external_access

    try:
        with get_session_with_current_tenant() as db_session:
            # Add the users to the DB if they don't exist
            batch_add_ext_perm_user_if_not_exists(
                db_session=db_session,
                emails=list(external_access.external_user_emails),
                continue_on_error=True,
            )
            # Then upsert the document's external permissions
            created_new_doc = upsert_document_external_perms(
                db_session=db_session,
                doc_id=doc_id,
                external_access=external_access,
                source_type=DocumentSource(source_string),
            )

            if created_new_doc:
                # If a new document was created, we associate it with the cc_pair
                upsert_document_by_connector_credential_pair(
                    db_session=db_session,
                    connector_id=connector_id,
                    credential_id=credential_id,
                    document_ids=[doc_id],
                )

            elapsed = time.monotonic() - start
            task_logger.info(
                f"connector_id={connector_id} "
                f"doc={doc_id} "
                f"action=update_permissions "
                f"elapsed={elapsed:.2f}"
            )

    except Exception:
        task_logger.exception(
            f"Exception in update_external_document_permissions_task: "
            f"connector_id={connector_id} doc_id={doc_id}"
        )
        return False

    return True


def validate_permission_sync_fences(
    tenant_id: str | None,
    r: Redis,
    r_replica: Redis,
    r_celery: Redis,
    lock_beat: RedisLock,
) -> None:
    # building lookup table can be expensive, so we won't bother
    # validating until the queue is small
    PERMISSION_SYNC_VALIDATION_MAX_QUEUE_LEN = 1024

    queue_len = celery_get_queue_length(
        OnyxCeleryQueues.DOC_PERMISSIONS_UPSERT, r_celery
    )
    if queue_len > PERMISSION_SYNC_VALIDATION_MAX_QUEUE_LEN:
        return

    queued_upsert_tasks = celery_get_queued_task_ids(
        OnyxCeleryQueues.DOC_PERMISSIONS_UPSERT, r_celery
    )
    reserved_generator_tasks = celery_get_unacked_task_ids(
        OnyxCeleryQueues.CONNECTOR_DOC_PERMISSIONS_SYNC, r_celery
    )

    # validate all existing permission sync jobs
    lock_beat.reacquire()
    keys = cast(set[Any], r_replica.smembers(OnyxRedisConstants.ACTIVE_FENCES))
    for key in keys:
        key_bytes = cast(bytes, key)
        key_str = key_bytes.decode("utf-8")
        if not key_str.startswith(RedisConnectorPermissionSync.FENCE_PREFIX):
            continue

        validate_permission_sync_fence(
            tenant_id,
            key_bytes,
            queued_upsert_tasks,
            reserved_generator_tasks,
            r,
            r_celery,
        )

        lock_beat.reacquire()

    return


def validate_permission_sync_fence(
    tenant_id: str | None,
    key_bytes: bytes,
    queued_tasks: set[str],
    reserved_tasks: set[str],
    r: Redis,
    r_celery: Redis,
) -> None:
    """Checks for the error condition where an indexing fence is set but the associated celery tasks don't exist.
    This can happen if the indexing worker hard crashes or is terminated.
    Being in this bad state means the fence will never clear without help, so this function
    gives the help.

    How this works:
    1. This function renews the active signal with a 5 minute TTL under the following conditions
    1.2. When the task is seen in the redis queue
    1.3. When the task is seen in the reserved / prefetched list

    2. Externally, the active signal is renewed when:
    2.1. The fence is created
    2.2. The indexing watchdog checks the spawned task.

    3. The TTL allows us to get through the transitions on fence startup
    and when the task starts executing.

    More TTL clarification: it is seemingly impossible to exactly query Celery for
    whether a task is in the queue or currently executing.
    1. An unknown task id is always returned as state PENDING.
    2. Redis can be inspected for the task id, but the task id is gone between the time a worker receives the task
    and the time it actually starts on the worker.

    queued_tasks: the celery queue of lightweight permission sync tasks
    reserved_tasks: prefetched tasks for sync task generator
    """
    # if the fence doesn't exist, there's nothing to do
    fence_key = key_bytes.decode("utf-8")
    cc_pair_id_str = RedisConnector.get_id_from_fence_key(fence_key)
    if cc_pair_id_str is None:
        task_logger.warning(
            f"validate_permission_sync_fence - could not parse id from {fence_key}"
        )
        return

    cc_pair_id = int(cc_pair_id_str)
    # parse out metadata and initialize the helper class with it
    redis_connector = RedisConnector(tenant_id, int(cc_pair_id))

    # check to see if the fence/payload exists
    if not redis_connector.permissions.fenced:
        return

    # in the cloud, the payload format may have changed ...
    # it's a little sloppy, but just reset the fence for now if that happens
    # TODO: add intentional cleanup/abort logic
    try:
        payload = redis_connector.permissions.payload
    except ValidationError:
        task_logger.exception(
            "validate_permission_sync_fence - "
            "Resetting fence because fence schema is out of date: "
            f"cc_pair={cc_pair_id} "
            f"fence={fence_key}"
        )

        redis_connector.permissions.reset()
        return

    if not payload:
        return

    if not payload.celery_task_id:
        return

    # OK, there's actually something for us to validate

    # either the generator task must be in flight or its subtasks must be
    found = celery_find_task(
        payload.celery_task_id,
        OnyxCeleryQueues.CONNECTOR_DOC_PERMISSIONS_SYNC,
        r_celery,
    )
    if found:
        # the celery task exists in the redis queue
        redis_connector.permissions.set_active()
        return

    if payload.celery_task_id in reserved_tasks:
        # the celery task was prefetched and is reserved within a worker
        redis_connector.permissions.set_active()
        return

    # look up every task in the current taskset in the celery queue
    # every entry in the taskset should have an associated entry in the celery task queue
    # because we get the celery tasks first, the entries in our own permissions taskset
    # should be roughly a subset of the tasks in celery

    # this check isn't very exact, but should be sufficient over a period of time
    # A single successful check over some number of attempts is sufficient.

    # TODO: if the number of tasks in celery is much lower than than the taskset length
    # we might be able to shortcut the lookup since by definition some of the tasks
    # must not exist in celery.

    tasks_scanned = 0
    tasks_not_in_celery = 0  # a non-zero number after completing our check is bad

    for member in r.sscan_iter(redis_connector.permissions.taskset_key):
        tasks_scanned += 1

        member_bytes = cast(bytes, member)
        member_str = member_bytes.decode("utf-8")
        if member_str in queued_tasks:
            continue

        if member_str in reserved_tasks:
            continue

        tasks_not_in_celery += 1

    task_logger.info(
        "validate_permission_sync_fence task check: "
        f"tasks_scanned={tasks_scanned} tasks_not_in_celery={tasks_not_in_celery}"
    )

    # we're active if there are still tasks to run and those tasks all exist in celery
    if tasks_scanned > 0 and tasks_not_in_celery == 0:
        redis_connector.permissions.set_active()
        return

    # we may want to enable this check if using the active task list somehow isn't good enough
    # if redis_connector_index.generator_locked():
    #     logger.info(f"{payload.celery_task_id} is currently executing.")

    # if we get here, we didn't find any direct indication that the associated celery tasks exist,
    # but they still might be there due to gaps in our ability to check states during transitions
    # Checking the active signal safeguards us against these transition periods
    # (which has a duration that allows us to bridge those gaps)
    if redis_connector.permissions.active():
        return

    # celery tasks don't exist and the active signal has expired, possibly due to a crash. Clean it up.
    task_logger.warning(
        "validate_permission_sync_fence - "
        "Resetting fence because no associated celery tasks were found: "
        f"cc_pair={cc_pair_id} "
        f"fence={fence_key} "
        f"payload_id={payload.id}"
    )

    redis_connector.permissions.reset()
    return


class PermissionSyncCallback(IndexingHeartbeatInterface):
    PARENT_CHECK_INTERVAL = 60

    def __init__(
        self,
        redis_connector: RedisConnector,
        redis_lock: RedisLock,
        redis_client: Redis,
    ):
        super().__init__()
        self.redis_connector: RedisConnector = redis_connector
        self.redis_lock: RedisLock = redis_lock
        self.redis_client = redis_client

        self.started: datetime = datetime.now(timezone.utc)
        self.redis_lock.reacquire()

        self.last_tag: str = "PermissionSyncCallback.__init__"
        self.last_lock_reacquire: datetime = datetime.now(timezone.utc)
        self.last_lock_monotonic = time.monotonic()

    def should_stop(self) -> bool:
        if self.redis_connector.stop.fenced:
            return True

        return False

    def progress(self, tag: str, amount: int) -> None:
        try:
            self.redis_connector.permissions.set_active()

            current_time = time.monotonic()
            if current_time - self.last_lock_monotonic >= (
                CELERY_GENERIC_BEAT_LOCK_TIMEOUT / 4
            ):
                self.redis_lock.reacquire()
                self.last_lock_reacquire = datetime.now(timezone.utc)
                self.last_lock_monotonic = time.monotonic()

            self.last_tag = tag
        except LockError:
            logger.exception(
                f"PermissionSyncCallback - lock.reacquire exceptioned: "
                f"lock_timeout={self.redis_lock.timeout} "
                f"start={self.started} "
                f"last_tag={self.last_tag} "
                f"last_reacquired={self.last_lock_reacquire} "
                f"now={datetime.now(timezone.utc)}"
            )

            redis_lock_dump(self.redis_lock, self.redis_client)
            raise


"""Monitoring CCPair permissions utils"""


def monitor_ccpair_permissions_taskset(
    tenant_id: str | None, key_bytes: bytes, r: Redis, db_session: Session
) -> None:
    fence_key = key_bytes.decode("utf-8")
    cc_pair_id_str = RedisConnector.get_id_from_fence_key(fence_key)
    if cc_pair_id_str is None:
        task_logger.warning(
            f"monitor_ccpair_permissions_taskset: could not parse cc_pair_id from {fence_key}"
        )
        return

    cc_pair_id = int(cc_pair_id_str)

    redis_connector = RedisConnector(tenant_id, cc_pair_id)
    if not redis_connector.permissions.fenced:
        return

    initial = redis_connector.permissions.generator_complete
    if initial is None:
        return

    try:
        payload = redis_connector.permissions.payload
    except ValidationError:
        task_logger.exception(
            "Permissions sync payload failed to validate. "
            "Schema may have been updated."
        )
        return

    if not payload:
        return

    remaining = redis_connector.permissions.get_remaining()
    task_logger.info(
        f"Permissions sync progress: "
        f"cc_pair={cc_pair_id} "
        f"id={payload.id} "
        f"remaining={remaining} "
        f"initial={initial}"
    )
    if remaining > 0:
        return

    mark_cc_pair_as_permissions_synced(db_session, int(cc_pair_id), payload.started)
    task_logger.info(
        f"Permissions sync finished: "
        f"cc_pair={cc_pair_id} "
        f"id={payload.id} "
        f"num_synced={initial}"
    )

    update_sync_record_status(
        db_session=db_session,
        entity_id=cc_pair_id,
        sync_type=SyncType.EXTERNAL_PERMISSIONS,
        sync_status=SyncStatus.SUCCESS,
        num_docs_synced=initial,
    )

    redis_connector.permissions.reset()<|MERGE_RESOLUTION|>--- conflicted
+++ resolved
@@ -412,14 +412,9 @@
             )
             redis_connector.permissions.set_fence(new_payload)
 
-<<<<<<< HEAD
-            document_external_accesses: list[DocExternalAccess] = doc_sync_func(
-                tenant_id, cc_pair
-=======
             callback = PermissionSyncCallback(redis_connector, lock, r)
             document_external_accesses: list[DocExternalAccess] = doc_sync_func(
-                cc_pair, callback
->>>>>>> 99fc5469
+                tenant_id, cc_pair, callback
             )
 
             task_logger.info(
