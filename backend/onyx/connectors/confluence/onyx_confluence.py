import io
import json
import math
import time
from collections.abc import Callable
from collections.abc import Iterator
from datetime import datetime
from datetime import timedelta
from datetime import timezone
from typing import Any
from typing import cast
from typing import TypeVar
from urllib.parse import quote

import bs4
from atlassian import Confluence  # type:ignore
from pydantic import BaseModel
from redis import Redis
from requests import HTTPError

<<<<<<< HEAD
from ee.onyx.configs.app_configs import OAUTH_CONFLUENCE_CLOUD_CLIENT_ID
from ee.onyx.configs.app_configs import OAUTH_CONFLUENCE_CLOUD_CLIENT_SECRET
from onyx.configs.app_configs import (
    CONFLUENCE_CONNECTOR_ATTACHMENT_CHAR_COUNT_THRESHOLD,
)
from onyx.configs.app_configs import CONFLUENCE_CONNECTOR_ATTACHMENT_SIZE_THRESHOLD
from onyx.connectors.confluence.utils import confluence_refresh_tokens
from onyx.connectors.confluence.utils import validate_attachment_filetype
from onyx.connectors.interfaces import CredentialsProviderInterface
from onyx.file_processing.extract_file_text import extract_file_text
from onyx.file_processing.html_utils import format_document_soup
from onyx.redis.redis_pool import get_redis_client
=======
from onyx.connectors.exceptions import ConnectorValidationError
>>>>>>> c9a3b45a
from onyx.utils.logger import setup_logger

logger = setup_logger()


F = TypeVar("F", bound=Callable[..., Any])


RATE_LIMIT_MESSAGE_LOWERCASE = "Rate limit exceeded".lower()

# https://jira.atlassian.com/browse/CONFCLOUD-76433
_PROBLEMATIC_EXPANSIONS = "body.storage.value"
_REPLACEMENT_EXPANSIONS = "body.view.value"

_USER_NOT_FOUND = "Unknown Confluence User"
_USER_ID_TO_DISPLAY_NAME_CACHE: dict[str, str | None] = {}
_USER_EMAIL_CACHE: dict[str, str | None] = {}


# class OAuthRefreshInterface(ABC):
#     """Defines a callback interface to be passed to the rate limiting function.

#     The interface is used to globally lock operations that use shared credentials. It
#     would be bad for one operation to renew a credential while another operation is using it.

#     """

#     @abstractmethod
#     def lock_and_refresh(self) -> bool:
#         """Lock and refresh the OAuth Token"""

#     @abstractmethod
#     def release(self) -> None:
#         """Release the lock."""


class ConfluenceRateLimitError(Exception):
    pass


class ConfluenceUser(BaseModel):
    user_id: str  # accountId in Cloud, userKey in Server
    username: str | None  # Confluence Cloud doesn't give usernames
    display_name: str
    # Confluence Data Center doesn't give email back by default,
    # have to fetch it with a different endpoint
    email: str | None
    type: str


def _handle_http_error(e: HTTPError, attempt: int) -> int:
    MIN_DELAY = 2
    MAX_DELAY = 60
    STARTING_DELAY = 5
    BACKOFF = 2

    # Check if the response or headers are None to avoid potential AttributeError
    if e.response is None or e.response.headers is None:
        logger.warning("HTTPError with `None` as response or as headers")
        raise e

    if (
        e.response.status_code != 429
        and RATE_LIMIT_MESSAGE_LOWERCASE not in e.response.text.lower()
    ):
        raise e

    retry_after = None

    retry_after_header = e.response.headers.get("Retry-After")
    if retry_after_header is not None:
        try:
            retry_after = int(retry_after_header)
            if retry_after > MAX_DELAY:
                logger.warning(
                    f"Clamping retry_after from {retry_after} to {MAX_DELAY} seconds..."
                )
                retry_after = MAX_DELAY
            if retry_after < MIN_DELAY:
                retry_after = MIN_DELAY
        except ValueError:
            pass

    if retry_after is not None:
        logger.warning(
            f"Rate limiting with retry header. Retrying after {retry_after} seconds..."
        )
        delay = retry_after
    else:
        logger.warning(
            "Rate limiting without retry header. Retrying with exponential backoff..."
        )
        delay = min(STARTING_DELAY * (BACKOFF**attempt), MAX_DELAY)

    delay_until = math.ceil(time.monotonic() + delay)
    return delay_until


# https://developer.atlassian.com/cloud/confluence/rate-limiting/
# this uses the native rate limiting option provided by the
# confluence client and otherwise applies a simpler set of error handling
# def make_rate_limited_confluence_method(
#     confluence_call: F, oauth_refresh_callback: OAuthRefreshInterface | None = None
# ) -> F:
#     def wrapped_call(*args: list[Any], **kwargs: Any) -> Any:
#         MAX_RETRIES = 5

#         TIMEOUT = 600
#         timeout_at = time.monotonic() + TIMEOUT

#         try:
#             for attempt in range(MAX_RETRIES):
#                 if time.monotonic() > timeout_at:
#                     raise TimeoutError(
#                         f"Confluence call attempts took longer than {TIMEOUT} seconds."
#                     )

#                 if oauth_refresh_callback:
#                     oauth_refresh_callback.lock_and_refresh()

#                 try:
#                     # we're relying more on the client to rate limit itself
#                     # and applying our own retries in a more specific set of circumstances
#                     return confluence_call(*args, **kwargs)
#                 except HTTPError as e:
#                     delay_until = _handle_http_error(e, attempt)
#                     logger.warning(
#                         f"HTTPError in confluence call. "
#                         f"Retrying in {delay_until} seconds..."
#                     )
#                     while time.monotonic() < delay_until:
#                         # in the future, check a signal here to exit
#                         time.sleep(1)
#                 except AttributeError as e:
#                     # Some error within the Confluence library, unclear why it fails.
#                     # Users reported it to be intermittent, so just retry
#                     if attempt == MAX_RETRIES - 1:
#                         raise e

#                     logger.exception(
#                         "Confluence Client raised an AttributeError. Retrying..."
#                     )
#                     time.sleep(5)
#         finally:
#             if oauth_refresh_callback:
#                 oauth_refresh_callback.release()

#     return cast(F, wrapped_call)


_DEFAULT_PAGINATION_LIMIT = 1000
_MINIMUM_PAGINATION_LIMIT = 50


# class OAuthCredentialsManager(OAuthRefreshInterface):
#     """Callback class for the rate limiting wrapper to use in between retries.

#     This will return up to date credentials. Behind the scenes, it:
#     1. refreshes tokens if needed.
#     2. persists new credentials to the db.
#     3. uses Redis to cache credentials for as long as we don't need a refresh
#     """

#     CREDENTIAL_PREFIX = "connector:confluence:credential"
#     CREDENTIAL_TTL = 300

#     def __init__(self, credential_provider: CredentialsProviderInterface):
#         self._credential_provider = credential_provider

#         self.credential_key: str = (
#             self.CREDENTIAL_PREFIX
#             + f":credential_{credential_provider.get_credential_id()}"
#         )

#         self.redis_client: Redis = get_redis_client(
#             tenant_id=credential_provider.get_tenant_id()
#         )
#         # self.redis_lock: RedisLock = self.redis_client.lock(
#         #     self.lock_key, timeout=self.LOCK_TTL
#         # )

#     def get_active_credentials(self) -> tuple[dict, bool]:
#         """Returns a tuple.
#         First element is the active credentials.
#         Second element is a boolean whether the credentials have been rotated.
#         """
#         renewed = False

#         # check redis first, then fallback to the DB
#         credential_raw = self.redis_client.get(self.credential_key)
#         if credential_raw is not None:
#             credential_bytes = cast(bytes, credential_raw)
#             credential_str = credential_bytes.decode("utf-8")
#             credential_json: dict[str, Any] = json.loads(credential_str)
#         else:
#             credential_json = self._credential_provider.get_credentials()

#         now = datetime.now(timezone.utc)
#         created_at = datetime.fromisoformat(credential_json["created_at"])
#         expires_in = credential_json["expires_in"]
#         renew_at = created_at + timedelta(seconds=expires_in // 2)
#         if now > renew_at:
#             new_credentials = confluence_refresh_tokens(
#                 OAUTH_CONFLUENCE_CLOUD_CLIENT_ID,
#                 OAUTH_CONFLUENCE_CLOUD_CLIENT_SECRET,
#                 credential_json["cloud_id"],
#                 credential_json["confluence_refresh_token"],
#             )
#             new_credential_str = json.dumps(new_credentials)
#             self.redis_client.set(
#                 self.credential_key, new_credential_str, ex=self.CREDENTIAL_TTL
#             )
#             self._credential_provider.set_credentials(new_credentials)
#             renewed = True

#         return new_credentials, renewed

#     # def release(self) -> None:
#     #     """Release the lock."""
#     #     try:
#     #         if not self.redis_lock.owned():
#     #             logger.error("redis_lock is no longer owned by this class!")
#     #             return

#     #         self.redis_lock.release()
#     #     except Exception:
#     #         logger.exception("Failed to check if primary worker lock is owned")


class OnyxConfluence:
    """
    This is a custom Confluence class that:

    A. overrides the default Confluence class to add a custom CQL method.
    B.
    This is necessary because the default Confluence class does not properly support cql expansions.
    All methods are automatically wrapped with handle_confluence_rate_limit.
    """

    CREDENTIAL_PREFIX = "connector:confluence:credential"
    CREDENTIAL_TTL = 300  # 5 min

    def __init__(
        self,
        is_cloud: bool,
        url: str,
        credentials_provider: CredentialsProviderInterface,
    ) -> None:
        self._is_cloud = is_cloud
        self._url = url.rstrip("/")
        self._credentials_provider = credentials_provider

        self.redis_client: Redis | None = None
        self.static_credentials: dict[str, Any] | None = None
        if self._credentials_provider.is_dynamic():
            self.redis_client = get_redis_client(
                tenant_id=credentials_provider.get_tenant_id()
            )
        else:
            self.static_credentials = self._credentials_provider.get_credentials()

        self._confluence = Confluence(url)
        self.credential_key: str = (
            self.CREDENTIAL_PREFIX
            + f":credential_{self._credentials_provider.get_provider_key()}"
        )

        self._kwargs: Any = None

        self.shared_base_kwargs = {
            "api_version": "cloud" if is_cloud else "latest",
            "backoff_and_retry": True,
            "cloud": is_cloud,
        }

    def _renew_credentials(self) -> tuple[dict[str, Any], bool]:
        """credential_json - the current json credentials
        Returns a tuple
        1. The up to date credentials
        2. True if the credentials were updated

        This method is intended to be used within a distributed lock.
        Lock, call this, update credentials if the tokens were refreshed, then release
        """
        # static credentials are preloaded, so no locking/redis required
        if self.static_credentials:
            return self.static_credentials, False

        if not self.redis_client:
            raise RuntimeError("self.redis_client is None")

        # dynamic credentials need locking
        # check redis first, then fallback to the DB
        credential_raw = self.redis_client.get(self.credential_key)
        if credential_raw is not None:
            credential_bytes = cast(bytes, credential_raw)
            credential_str = credential_bytes.decode("utf-8")
            credential_json: dict[str, Any] = json.loads(credential_str)
        else:
            credential_json = self._credentials_provider.get_credentials()

        if "confluence_refresh_token" not in credential_json:
            # static credentials ... cache them permanently and return
            self.static_credentials = credential_json
            return credential_json, False

        # check if we should refresh tokens. we're deciding to refresh halfway
        # to expiration
        now = datetime.now(timezone.utc)
        created_at = datetime.fromisoformat(credential_json["created_at"])
        expires_in: int = credential_json["expires_in"]
        renew_at = created_at + timedelta(seconds=expires_in // 2)
        if now <= renew_at:
            # cached/current credentials are reasonably up to date
            return credential_json, False

        # we need to refresh
        logger.info("Renewing Confluence Cloud credentials...")
        new_credentials = confluence_refresh_tokens(
            OAUTH_CONFLUENCE_CLOUD_CLIENT_ID,
            OAUTH_CONFLUENCE_CLOUD_CLIENT_SECRET,
            credential_json["cloud_id"],
            credential_json["confluence_refresh_token"],
        )

        # store the new credentials to redis and to the db thru the provider
        # redis: we use a 5 min TTL because we are given a 10 minute grace period
        # when keys are rotated. it's easier to expire the cached credentials
        # reasonably frequently rather than trying to handle strong synchronization
        # between the db and redis everywhere the credentials might be updated
        new_credential_str = json.dumps(new_credentials)
        self.redis_client.set(
            self.credential_key, new_credential_str, nx=True, ex=self.CREDENTIAL_TTL
        )
        self._credentials_provider.set_credentials(new_credentials)

        return new_credentials, True

    @staticmethod
    def _make_oauth2_dict(credentials: dict[str, Any]) -> dict[str, Any]:
        oauth2_dict: dict[str, Any] = {}
        if "confluence_refresh_token" in credentials:
            oauth2_dict["client_id"] = OAUTH_CONFLUENCE_CLOUD_CLIENT_ID
            oauth2_dict["token"] = {}
            oauth2_dict["token"]["access_token"] = credentials[
                "confluence_access_token"
            ]
        return oauth2_dict

    def _probe_connection(
        self,
        **kwargs: Any,
    ) -> None:
        merged_kwargs = {**self.shared_base_kwargs, **kwargs}

        with self._credentials_provider:
            credentials, _ = self._renew_credentials()

            # probe connection with direct client, no retries
            if "confluence_refresh_token" in credentials:
                logger.info("Probing Confluence with OAuth Access Token.")

                oauth2_dict: dict[str, Any] = OnyxConfluence._make_oauth2_dict(
                    credentials
                )
                url = (
                    f"https://api.atlassian.com/ex/confluence/{credentials['cloud_id']}"
                )
                confluence_client_with_minimal_retries = Confluence(
                    url=url, oauth2=oauth2_dict, **merged_kwargs
                )
            else:
                logger.info("Probing Confluence with Personal Access Token.")
                url = self._url
                if self._is_cloud:
                    confluence_client_with_minimal_retries = Confluence(
                        url=url,
                        username=credentials["confluence_username"],
                        password=credentials["confluence_access_token"],
                        **merged_kwargs,
                    )
                else:
                    confluence_client_with_minimal_retries = Confluence(
                        url=url,
                        token=credentials["confluence_access_token"],
                        **merged_kwargs,
                    )

            spaces = confluence_client_with_minimal_retries.get_all_spaces(limit=1)

            # uncomment the following for testing
            # the following is an attempt to retrieve the user's timezone
            # Unfornately, all data is returned in UTC regardless of the user's time zone
            # even tho CQL parses incoming times based on the user's time zone
            # space_key = spaces["results"][0]["key"]
            # space_details = confluence_client_with_minimal_retries.cql(f"space.key={space_key}+AND+type=space")

            if not spaces:
                raise RuntimeError(
                    f"No spaces found at {url}! "
                    "Check your credentials and wiki_base and make sure "
                    "is_cloud is set correctly."
                )

            logger.info("Confluence probe succeeded.")

    def _initialize_connection(
        self,
        **kwargs: Any,
    ) -> None:
        """Called externally to init the connection in a thread safe manner."""
        merged_kwargs = {**self.shared_base_kwargs, **kwargs}
        with self._credentials_provider:
            credentials, _ = self._renew_credentials()
            self._confluence = self._initialize_connection_helper(
                credentials, **merged_kwargs
            )
            self._kwargs = merged_kwargs

    def _initialize_connection_helper(
        self,
        credentials: dict[str, Any],
        **kwargs: Any,
    ) -> Confluence:
        """Called internally to init the connection. Distributed locking
        to prevent multiple threads from modifying the credentials
        must be handled around this function."""

        confluence = None

        # probe connection with direct client, no retries
        if "confluence_refresh_token" in credentials:
            logger.info("Connecting to Confluence Cloud with OAuth Access Token.")

            oauth2_dict: dict[str, Any] = OnyxConfluence._make_oauth2_dict(credentials)
            url = f"https://api.atlassian.com/ex/confluence/{credentials['cloud_id']}"
            confluence = Confluence(url=url, oauth2=oauth2_dict, **kwargs)
        else:
            logger.info("Connecting to Confluence with Personal Access Token.")
            if self._is_cloud:
                confluence = Confluence(
                    url=self._url,
                    username=credentials["confluence_username"],
                    password=credentials["confluence_access_token"],
                    **kwargs,
                )
            else:
                confluence = Confluence(
                    url=self._url,
                    token=credentials["confluence_access_token"],
                    **kwargs,
                )

        return confluence

    # https://developer.atlassian.com/cloud/confluence/rate-limiting/
    # this uses the native rate limiting option provided by the
    # confluence client and otherwise applies a simpler set of error handling
    def _make_rate_limited_confluence_method(
        self, name: str, credential_provider: CredentialsProviderInterface | None
    ) -> Callable[..., Any]:
        def wrapped_call(*args: list[Any], **kwargs: Any) -> Any:
            MAX_RETRIES = 5

            TIMEOUT = 600
            timeout_at = time.monotonic() + TIMEOUT

            for attempt in range(MAX_RETRIES):
                if time.monotonic() > timeout_at:
                    raise TimeoutError(
                        f"Confluence call attempts took longer than {TIMEOUT} seconds."
                    )

                # we're relying more on the client to rate limit itself
                # and applying our own retries in a more specific set of circumstances
                try:
                    if credential_provider:
                        with credential_provider:
                            credentials, renewed = self._renew_credentials()
                            if renewed:
                                self._confluence = self._initialize_connection_helper(
                                    credentials, **self._kwargs
                                )
                            attr = getattr(self._confluence, name, None)
                            if attr is None:
                                # The underlying Confluence client doesn't have this attribute
                                raise AttributeError(
                                    f"'{type(self).__name__}' object has no attribute '{name}'"
                                )

                            return attr(*args, **kwargs)
                    else:
                        attr = getattr(self._confluence, name, None)
                        if attr is None:
                            # The underlying Confluence client doesn't have this attribute
                            raise AttributeError(
                                f"'{type(self).__name__}' object has no attribute '{name}'"
                            )

                        return attr(*args, **kwargs)

                except HTTPError as e:
                    delay_until = _handle_http_error(e, attempt)
                    logger.warning(
                        f"HTTPError in confluence call. "
                        f"Retrying in {delay_until} seconds..."
                    )
                    while time.monotonic() < delay_until:
                        # in the future, check a signal here to exit
                        time.sleep(1)
                except AttributeError as e:
                    # Some error within the Confluence library, unclear why it fails.
                    # Users reported it to be intermittent, so just retry
                    if attempt == MAX_RETRIES - 1:
                        raise e

                    logger.exception(
                        "Confluence Client raised an AttributeError. Retrying..."
                    )
                    time.sleep(5)

        return wrapped_call

    # def _wrap_methods(self) -> None:
    #     """
    #     For each attribute that is callable (i.e., a method) and doesn't start with an underscore,
    #     wrap it with handle_confluence_rate_limit.
    #     """
    #     for attr_name in dir(self):
    #         if callable(getattr(self, attr_name)) and not attr_name.startswith("_"):
    #             setattr(
    #                 self,
    #                 attr_name,
    #                 handle_confluence_rate_limit(getattr(self, attr_name)),
    #             )

    # def _ensure_token_valid(self) -> None:
    #     if self._token_is_expired():
    #         self._refresh_token()
    #         # Re-init the Confluence client with the originally stored args
    #         self._confluence = Confluence(self._url, *self._args, **self._kwargs)

    def __getattr__(self, name: str) -> Any:
        """Dynamically intercept attribute/method access."""
        attr = getattr(self._confluence, name, None)
        if attr is None:
            # The underlying Confluence client doesn't have this attribute
            raise AttributeError(
                f"'{type(self).__name__}' object has no attribute '{name}'"
            )

        # If it's not a method, just return it after ensuring token validity
        if not callable(attr):
            return attr

        # skip methods that start with "_"
        if name.startswith("_"):
            return attr

        # wrap the method with our retry handler
        rate_limited_method: Callable[
            ..., Any
        ] = self._make_rate_limited_confluence_method(name, self._credentials_provider)

        def wrapped_method(*args: Any, **kwargs: Any) -> Any:
            return rate_limited_method(*args, **kwargs)

        return wrapped_method

    def _paginate_url(
        self, url_suffix: str, limit: int | None = None
    ) -> Iterator[dict[str, Any]]:
        """
        This will paginate through the top level query.
        """
        if not limit:
            limit = _DEFAULT_PAGINATION_LIMIT

        connection_char = "&" if "?" in url_suffix else "?"
        url_suffix += f"{connection_char}limit={limit}"

        while url_suffix:
            logger.debug(f"Making confluence call to {url_suffix}")
            try:
                raw_response = self.get(
                    path=url_suffix,
                    advanced_mode=True,
                )
            except Exception as e:
                logger.exception(f"Error in confluence call to {url_suffix}")
                raise e

            try:
                raw_response.raise_for_status()
            except Exception as e:
                logger.warning(f"Error in confluence call to {url_suffix}")

                # If the problematic expansion is in the url, replace it
                # with the replacement expansion and try again
                # If that fails, raise the error
                if _PROBLEMATIC_EXPANSIONS in url_suffix:
                    logger.warning(
                        f"Replacing {_PROBLEMATIC_EXPANSIONS} with {_REPLACEMENT_EXPANSIONS}"
                        " and trying again."
                    )
                    url_suffix = url_suffix.replace(
                        _PROBLEMATIC_EXPANSIONS,
                        _REPLACEMENT_EXPANSIONS,
                    )
                    continue
                if (
                    raw_response.status_code == 500
                    and limit > _MINIMUM_PAGINATION_LIMIT
                ):
                    new_limit = limit // 2
                    logger.warning(
                        f"Error in confluence call to {url_suffix} \n"
                        f"Raw Response Text: {raw_response.text} \n"
                        f"Full Response: {raw_response.__dict__} \n"
                        f"Error: {e} \n"
                        f"Reducing limit from {limit} to {new_limit} and trying again."
                    )
                    url_suffix = url_suffix.replace(
                        f"limit={limit}", f"limit={new_limit}"
                    )
                    limit = new_limit
                    continue

                logger.exception(
                    f"Error in confluence call to {url_suffix} \n"
                    f"Raw Response Text: {raw_response.text} \n"
                    f"Full Response: {raw_response.__dict__} \n"
                    f"Error: {e} \n"
                )
                raise e

            try:
                next_response = raw_response.json()
            except Exception as e:
                logger.exception(
                    f"Failed to parse response as JSON. Response: {raw_response.__dict__}"
                )
                raise e

            # yield the results individually
            yield from next_response.get("results", [])

            url_suffix = next_response.get("_links", {}).get("next")

    def paginated_cql_retrieval(
        self,
        cql: str,
        expand: str | None = None,
        limit: int | None = None,
    ) -> Iterator[dict[str, Any]]:
        """
        The content/search endpoint can be used to fetch pages, attachments, and comments.
        """
        expand_string = f"&expand={expand}" if expand else ""
        yield from self._paginate_url(
            f"rest/api/content/search?cql={cql}{expand_string}", limit
        )

    def cql_paginate_all_expansions(
        self,
        cql: str,
        expand: str | None = None,
        limit: int | None = None,
    ) -> Iterator[dict[str, Any]]:
        """
        This function will paginate through the top level query first, then
        paginate through all of the expansions.
        The limit only applies to the top level query.
        All expansion paginations use default pagination limit (defined by Atlassian).
        """

        def _traverse_and_update(data: dict | list) -> None:
            if isinstance(data, dict):
                next_url = data.get("_links", {}).get("next")
                if next_url and "results" in data:
                    data["results"].extend(self._paginate_url(next_url))

                for value in data.values():
                    _traverse_and_update(value)
            elif isinstance(data, list):
                for item in data:
                    _traverse_and_update(item)

        for confluence_object in self.paginated_cql_retrieval(cql, expand, limit):
            _traverse_and_update(confluence_object)
            yield confluence_object

    def paginated_cql_user_retrieval(
        self,
        expand: str | None = None,
        limit: int | None = None,
    ) -> Iterator[ConfluenceUser]:
        """
        The search/user endpoint can be used to fetch users.
        It's a seperate endpoint from the content/search endpoint used only for users.
        Otherwise it's very similar to the content/search endpoint.
        """
        if self.cloud:
            cql = "type=user"
            url = "rest/api/search/user"
            expand_string = f"&expand={expand}" if expand else ""
            url += f"?cql={cql}{expand_string}"
            for user_result in self._paginate_url(url, limit):
                # Example response:
                # {
                #     'user': {
                #         'type': 'known',
                #         'accountId': '712020:35e60fbb-d0f3-4c91-b8c1-f2dd1d69462d',
                #         'accountType': 'atlassian',
                #         'email': 'chris@danswer.ai',
                #         'publicName': 'Chris Weaver',
                #         'profilePicture': {
                #             'path': '/wiki/aa-avatar/712020:35e60fbb-d0f3-4c91-b8c1-f2dd1d69462d',
                #             'width': 48,
                #             'height': 48,
                #             'isDefault': False
                #         },
                #         'displayName': 'Chris Weaver',
                #         'isExternalCollaborator': False,
                #         '_expandable': {
                #             'operations': '',
                #             'personalSpace': ''
                #         },
                #         '_links': {
                #             'self': 'https://danswerai.atlassian.net/wiki/rest/api/user?accountId=712020:35e60fbb-d0f3-4c91-b8c1-f2dd1d69462d'
                #         }
                #     },
                #     'title': 'Chris Weaver',
                #     'excerpt': '',
                #     'url': '/people/712020:35e60fbb-d0f3-4c91-b8c1-f2dd1d69462d',
                #     'breadcrumbs': [],
                #     'entityType': 'user',
                #     'iconCssClass': 'aui-icon content-type-profile',
                #     'lastModified': '2025-02-18T04:08:03.579Z',
                #     'score': 0.0
                # }
                user = user_result["user"]
                yield ConfluenceUser(
                    user_id=user["accountId"],
                    username=None,
                    display_name=user["displayName"],
                    email=user.get("email"),
                    type=user["accountType"],
                )
        else:
            # https://developer.atlassian.com/server/confluence/rest/v900/api-group-user/#api-rest-api-user-list-get
            # ^ is only available on data center deployments
            # Example response:
            # [
            #     {
            #         'type': 'known',
            #         'username': 'admin',
            #         'userKey': '40281082950c5fe901950c61c55d0000',
            #         'profilePicture': {
            #             'path': '/images/icons/profilepics/default.svg',
            #             'width': 48,
            #             'height': 48,
            #             'isDefault': True
            #         },
            #         'displayName': 'Admin Test',
            #         '_links': {
            #             'self': 'http://localhost:8090/rest/api/user?key=40281082950c5fe901950c61c55d0000'
            #         },
            #         '_expandable': {
            #             'status': ''
            #         }
            #     }
            # ]
            for user in self._paginate_url("rest/api/user/list", limit):
                yield ConfluenceUser(
                    user_id=user["userKey"],
                    username=user["username"],
                    display_name=user["displayName"],
                    email=None,
                    type=user.get("type", "user"),
                )

    def paginated_groups_by_user_retrieval(
        self,
        user_id: str,  # accountId in Cloud, userKey in Server
        limit: int | None = None,
    ) -> Iterator[dict[str, Any]]:
        """
        This is not an SQL like query.
        It's a confluence specific endpoint that can be used to fetch groups.
        """
        user_field = "accountId" if self.cloud else "key"
        user_value = user_id
        # Server uses userKey (but calls it key during the API call), Cloud uses accountId
        user_query = f"{user_field}={quote(user_value)}"

        url = f"rest/api/user/memberof?{user_query}"
        yield from self._paginate_url(url, limit)

    def paginated_groups_retrieval(
        self,
        limit: int | None = None,
    ) -> Iterator[dict[str, Any]]:
        """
        This is not an SQL like query.
        It's a confluence specific endpoint that can be used to fetch groups.
        """
        yield from self._paginate_url("rest/api/group", limit)

    def paginated_group_members_retrieval(
        self,
        group_name: str,
        limit: int | None = None,
    ) -> Iterator[dict[str, Any]]:
        """
        This is not an SQL like query.
        It's a confluence specific endpoint that can be used to fetch the members of a group.
        THIS DOESN'T WORK FOR SERVER because it breaks when there is a slash in the group name.
        E.g. neither "test/group" nor "test%2Fgroup" works for confluence.
        """
        group_name = quote(group_name)
        yield from self._paginate_url(f"rest/api/group/{group_name}/member", limit)

    def get_all_space_permissions_server(
        self,
        space_key: str,
    ) -> list[dict[str, Any]]:
        """
        This is a confluence server specific method that can be used to
        fetch the permissions of a space.
        This is better logging than calling the get_space_permissions method
        because it returns a jsonrpc response.
        TODO: Make this call these endpoints for newer confluence versions:
        - /rest/api/space/{spaceKey}/permissions
        - /rest/api/space/{spaceKey}/permissions/anonymous
        """
        url = "rpc/json-rpc/confluenceservice-v2"
        data = {
            "jsonrpc": "2.0",
            "method": "getSpacePermissionSets",
            "id": 7,
            "params": [space_key],
        }
        response = self.post(url, data=data)
        logger.debug(f"jsonrpc response: {response}")
        if not response.get("result"):
            logger.warning(
                f"No jsonrpc response for space permissions for space {space_key}"
                f"\nResponse: {response}"
            )

        return response.get("result", [])

    def get_current_user(self, expand: str | None = None) -> Any:
        """
        Implements a method that isn't in the third party client.

        Get information about the current user
        :param expand: OPTIONAL expand for get status of user.
                Possible param is "status". Results are "Active, Deactivated"
        :return: Returns the user details
        """

        from atlassian.errors import ApiPermissionError  # type:ignore

        url = "rest/api/user/current"
        params = {}
        if expand:
            params["expand"] = expand
        try:
            response = self.get(url, params=params)
        except HTTPError as e:
            if e.response.status_code == 403:
                raise ApiPermissionError(
                    "The calling user does not have permission", reason=e
                )
            raise
        return response


# def build_confluence_client(
#     credentials: dict[str, Any],
#     is_cloud: bool,
#     wiki_base: str,
# ) -> OnyxConfluence:
#     oauth2_dict: dict[str, Any] = {}
#     url = wiki_base.rstrip("/")
#     if "confluence_refresh_token" in credentials:
#         oauth2_dict["client_id"] = OAUTH_CONFLUENCE_CLOUD_CLIENT_ID
#         oauth2_dict["token"] = {}
#         oauth2_dict["token"]["access_token"] = credentials["confluence_access_token"]
#         url = f"https://api.atlassian.com/ex/confluence/{credentials['cloud_id']}"

#     shared_base_kwargs = {
#         "api_version": "cloud" if is_cloud else "latest",
#         "backoff_and_retry": True,
#         "cloud": is_cloud,
#     }

#     shared_probe_kwargs = {
#         **shared_base_kwargs,
#         "url": url,
#         "max_backoff_retries": 6,
#         "max_backoff_seconds": 10,
#     }

#     # probe connection with direct client, no retries
#     if "confluence_refresh_token" in credentials:
#         logger.info("Probing Confluence with OAuth Access Token.")

#         confluence_client_with_minimal_retries = Confluence(
#             oauth2=oauth2_dict, **shared_probe_kwargs
#         )
#     else:
#         logger.info("Probing Confluence with Personal Access Token.")
#         confluence_client_with_minimal_retries = Confluence(
#             username=credentials["confluence_username"] if is_cloud else None,
#             password=credentials["confluence_access_token"] if is_cloud else None,
#             token=credentials["confluence_access_token"] if not is_cloud else None,
#             **shared_probe_kwargs,
#         )

#     spaces = confluence_client_with_minimal_retries.get_all_spaces(limit=1)

#     # uncomment the following for testing
#     # the following is an attempt to retrieve the user's timezone
#     # Unfornately, all data is returned in UTC regardless of the user's time zone
#     # even tho CQL parses incoming times based on the user's time zone
#     # space_key = spaces["results"][0]["key"]
#     # space_details = confluence_client_with_minimal_retries.cql(f"space.key={space_key}+AND+type=space")

#     if not spaces:
#         raise RuntimeError(
#             f"No spaces found at {wiki_base}! "
#             "Check your credentials and wiki_base and make sure "
#             "is_cloud is set correctly."
#         )

#     shared_final_kwargs = {
#         **shared_base_kwargs,
#         "max_backoff_retries": 10,
#         "max_backoff_seconds": 60,
#     }

#     if "confluence_refresh_token" in credentials:
#         return OnyxConfluence(url=url, oauth2=oauth2_dict, **shared_final_kwargs)

#     return OnyxConfluence(
#         url=url,
#         # passing in username causes issues for Confluence data center
#         username=credentials["confluence_username"] if is_cloud else None,
#         password=credentials["confluence_access_token"] if is_cloud else None,
#         token=credentials["confluence_access_token"] if not is_cloud else None,
#         **shared_final_kwargs,
#     )


# def build_confluence_client_2(
#     credential_provider: CredentialsProviderInterface,
#     is_cloud: bool,
#     wiki_base: str,
# ) -> OnyxConfluence:

#     credentials = credential_provider.get_credentials()

#     oauth2_dict: dict[str, Any] = {}
#     url = wiki_base.rstrip("/")
#     if "confluence_refresh_token" in credentials:
#         oauth2_dict["client_id"] = OAUTH_CONFLUENCE_CLOUD_CLIENT_ID
#         oauth2_dict["token"] = {}
#         oauth2_dict["token"]["access_token"] = credentials["confluence_access_token"]
#         url = f"https://api.atlassian.com/ex/confluence/{credentials['cloud_id']}"

#     shared_base_kwargs = {
#         "api_version": "cloud" if is_cloud else "latest",
#         "backoff_and_retry": True,
#         "cloud": is_cloud,
#     }

#     shared_probe_kwargs = {
#         **shared_base_kwargs,
#         "url": url,
#         "max_backoff_retries": 6,
#         "max_backoff_seconds": 10,
#     }

#     # probe connection with direct client, no retries
#     if "confluence_refresh_token" in credentials:
#         logger.info("Probing Confluence with OAuth Access Token.")

#         confluence_client_with_minimal_retries = Confluence(
#             oauth2=oauth2_dict, **shared_probe_kwargs
#         )
#     else:
#         logger.info("Probing Confluence with Personal Access Token.")
#         confluence_client_with_minimal_retries = Confluence(
#             username=credentials["confluence_username"] if is_cloud else None,
#             password=credentials["confluence_access_token"] if is_cloud else None,
#             token=credentials["confluence_access_token"] if not is_cloud else None,
#             **shared_probe_kwargs,
#         )

#     spaces = confluence_client_with_minimal_retries.get_all_spaces(limit=1)

#     # uncomment the following for testing
#     # the following is an attempt to retrieve the user's timezone
#     # Unfornately, all data is returned in UTC regardless of the user's time zone
#     # even tho CQL parses incoming times based on the user's time zone
#     # space_key = spaces["results"][0]["key"]
#     # space_details = confluence_client_with_minimal_retries.cql(f"space.key={space_key}+AND+type=space")

#     if not spaces:
#         raise RuntimeError(
#             f"No spaces found at {wiki_base}! "
#             "Check your credentials and wiki_base and make sure "
#             "is_cloud is set correctly."
#         )

#     shared_final_kwargs = {
#         **shared_base_kwargs,
#         "max_backoff_retries": 10,
#         "max_backoff_seconds": 60,
#     }

#     if "confluence_refresh_token" in credentials:
#         return OnyxConfluence(url=url, oauth2=oauth2_dict, **shared_final_kwargs)

#     return OnyxConfluence(
#         url=url,
#         # passing in username causes issues for Confluence data center
#         username=credentials["confluence_username"] if is_cloud else None,
#         password=credentials["confluence_access_token"] if is_cloud else None,
#         token=credentials["confluence_access_token"] if not is_cloud else None,
#         **shared_final_kwargs,
#     )


def get_user_email_from_username__server(
    confluence_client: OnyxConfluence, user_name: str
) -> str | None:
    global _USER_EMAIL_CACHE
    if _USER_EMAIL_CACHE.get(user_name) is None:
        try:
            response = confluence_client.get_mobile_parameters(user_name)
            email = response.get("email")
        except Exception:
            logger.warning(f"failed to get confluence email for {user_name}")
            # For now, we'll just return None and log a warning. This means
            # we will keep retrying to get the email every group sync.
            email = None
            # We may want to just return a string that indicates failure so we dont
            # keep retrying
            # email = f"FAILED TO GET CONFLUENCE EMAIL FOR {user_name}"
        _USER_EMAIL_CACHE[user_name] = email
    return _USER_EMAIL_CACHE[user_name]


def _get_user(confluence_client: OnyxConfluence, user_id: str) -> str:
    """Get Confluence Display Name based on the account-id or userkey value

    Args:
        user_id (str): The user id (i.e: the account-id or userkey)
        confluence_client (Confluence): The Confluence Client

    Returns:
        str: The User Display Name. 'Unknown User' if the user is deactivated or not found
    """
    global _USER_ID_TO_DISPLAY_NAME_CACHE
    if _USER_ID_TO_DISPLAY_NAME_CACHE.get(user_id) is None:
        try:
            result = confluence_client.get_user_details_by_userkey(user_id)
            found_display_name = result.get("displayName")
        except Exception:
            found_display_name = None

        if not found_display_name:
            try:
                result = confluence_client.get_user_details_by_accountid(user_id)
                found_display_name = result.get("displayName")
            except Exception:
                found_display_name = None

        _USER_ID_TO_DISPLAY_NAME_CACHE[user_id] = found_display_name

    return _USER_ID_TO_DISPLAY_NAME_CACHE.get(user_id) or _USER_NOT_FOUND


def attachment_to_content(
    confluence_client: OnyxConfluence,
    attachment: dict[str, Any],
    parent_content_id: str | None = None,
) -> str | None:
    """If it returns None, assume that we should skip this attachment."""
    if not validate_attachment_filetype(attachment):
        return None

    if "api.atlassian.com" in confluence_client.url:
        # https://developer.atlassian.com/cloud/confluence/rest/v1/api-group-content---attachments/#api-wiki-rest-api-content-id-child-attachment-attachmentid-download-get
        if not parent_content_id:
            logger.warning(
                "parent_content_id is required to download attachments from Confluence Cloud!"
            )
            return None

        download_link = (
            confluence_client.url
            + f"/rest/api/content/{parent_content_id}/child/attachment/{attachment['id']}/download"
        )
    else:
        download_link = confluence_client.url + attachment["_links"]["download"]

    attachment_size = attachment["extensions"]["fileSize"]
    if attachment_size > CONFLUENCE_CONNECTOR_ATTACHMENT_SIZE_THRESHOLD:
        logger.warning(
            f"Skipping {download_link} due to size. "
            f"size={attachment_size} "
            f"threshold={CONFLUENCE_CONNECTOR_ATTACHMENT_SIZE_THRESHOLD}"
        )
        return None

    logger.info(f"_attachment_to_content - _session.get: link={download_link}")

    # why are we using session.get here? we probably won't retry these ... is that ok?
    response = confluence_client._session.get(download_link)
    if response.status_code != 200:
        logger.warning(
            f"Failed to fetch {download_link} with invalid status code {response.status_code}"
        )
        return None

<<<<<<< HEAD
    extracted_text = extract_file_text(
        io.BytesIO(response.content),
        file_name=attachment["title"],
        break_on_unprocessable=False,
    )
    if len(extracted_text) > CONFLUENCE_CONNECTOR_ATTACHMENT_CHAR_COUNT_THRESHOLD:
        logger.warning(
            f"Skipping {download_link} due to char count. "
            f"char count={len(extracted_text)} "
            f"threshold={CONFLUENCE_CONNECTOR_ATTACHMENT_CHAR_COUNT_THRESHOLD}"
        )
        return None

    return extracted_text


def extract_text_from_confluence_html(
    confluence_client: OnyxConfluence,
    confluence_object: dict[str, Any],
    fetched_titles: set[str],
) -> str:
    """Parse a Confluence html page and replace the 'user Id' by the real
        User Display Name

    Args:
        confluence_object (dict): The confluence object as a dict
        confluence_client (Confluence): Confluence client
        fetched_titles (set[str]): The titles of the pages that have already been fetched
    Returns:
        str: loaded and formated Confluence page
    """
    body = confluence_object["body"]
    object_html = body.get("storage", body.get("view", {})).get("value")

    soup = bs4.BeautifulSoup(object_html, "html.parser")
    for user in soup.findAll("ri:user"):
        user_id = (
            user.attrs["ri:account-id"]
            if "ri:account-id" in user.attrs
            else user.get("ri:userkey")
        )
        if not user_id:
            logger.warning(
                "ri:userkey not found in ri:user element. " f"Found attrs: {user.attrs}"
            )
            continue
        # Include @ sign for tagging, more clear for LLM
        user.replaceWith("@" + _get_user(confluence_client, user_id))

    for html_page_reference in soup.findAll("ac:structured-macro"):
        # Here, we only want to process page within page macros
        if html_page_reference.attrs.get("ac:name") != "include":
            continue

        page_data = html_page_reference.find("ri:page")
        if not page_data:
            logger.warning(
                f"Skipping retrieval of {html_page_reference} because because page data is missing"
            )
            continue

        page_title = page_data.attrs.get("ri:content-title")
        if not page_title:
            # only fetch pages that have a title
            logger.warning(
                f"Skipping retrieval of {html_page_reference} because it has no title"
            )
            continue

        if page_title in fetched_titles:
            # prevent recursive fetching of pages
            logger.debug(f"Skipping {page_title} because it has already been fetched")
            continue

        fetched_titles.add(page_title)

        # Wrap this in a try-except because there are some pages that might not exist
        try:
            page_query = f"type=page and title='{quote(page_title)}'"

            page_contents: dict[str, Any] | None = None
            # Confluence enforces title uniqueness, so we should only get one result here
            for page in confluence_client.paginated_cql_retrieval(
                cql=page_query,
                expand="body.storage.value",
                limit=1,
            ):
                page_contents = page
                break
        except Exception as e:
            logger.warning(
                f"Error getting page contents for object {confluence_object}: {e}"
            )
            continue

        if not page_contents:
            continue

        text_from_page = extract_text_from_confluence_html(
            confluence_client=confluence_client,
            confluence_object=page_contents,
            fetched_titles=fetched_titles,
        )

        html_page_reference.replaceWith(text_from_page)

    for html_link_body in soup.findAll("ac:link-body"):
        # This extracts the text from inline links in the page so they can be
        # represented in the document text as plain text
        try:
            text_from_link = html_link_body.text
            html_link_body.replaceWith(f"(LINK TEXT: {text_from_link})")
        except Exception as e:
            logger.warning(f"Error processing ac:link-body: {e}")

    return format_document_soup(soup)
=======
def build_confluence_client(
    credentials: dict[str, Any],
    is_cloud: bool,
    wiki_base: str,
) -> OnyxConfluence:
    try:
        _validate_connector_configuration(
            credentials=credentials,
            is_cloud=is_cloud,
            wiki_base=wiki_base,
        )
    except Exception as e:
        raise ConnectorValidationError(str(e))

    return OnyxConfluence(
        api_version="cloud" if is_cloud else "latest",
        # Remove trailing slash from wiki_base if present
        url=wiki_base.rstrip("/"),
        # passing in username causes issues for Confluence data center
        username=credentials["confluence_username"] if is_cloud else None,
        password=credentials["confluence_access_token"] if is_cloud else None,
        token=credentials["confluence_access_token"] if not is_cloud else None,
        backoff_and_retry=True,
        max_backoff_retries=10,
        max_backoff_seconds=60,
        cloud=is_cloud,
    )
>>>>>>> c9a3b45a
<|MERGE_RESOLUTION|>--- conflicted
+++ resolved
@@ -18,7 +18,6 @@
 from redis import Redis
 from requests import HTTPError
 
-<<<<<<< HEAD
 from ee.onyx.configs.app_configs import OAUTH_CONFLUENCE_CLOUD_CLIENT_ID
 from ee.onyx.configs.app_configs import OAUTH_CONFLUENCE_CLOUD_CLIENT_SECRET
 from onyx.configs.app_configs import (
@@ -31,9 +30,6 @@
 from onyx.file_processing.extract_file_text import extract_file_text
 from onyx.file_processing.html_utils import format_document_soup
 from onyx.redis.redis_pool import get_redis_client
-=======
-from onyx.connectors.exceptions import ConnectorValidationError
->>>>>>> c9a3b45a
 from onyx.utils.logger import setup_logger
 
 logger = setup_logger()
@@ -1164,7 +1160,6 @@
         )
         return None
 
-<<<<<<< HEAD
     extracted_text = extract_file_text(
         io.BytesIO(response.content),
         file_name=attachment["title"],
@@ -1281,32 +1276,32 @@
             logger.warning(f"Error processing ac:link-body: {e}")
 
     return format_document_soup(soup)
-=======
-def build_confluence_client(
-    credentials: dict[str, Any],
-    is_cloud: bool,
-    wiki_base: str,
-) -> OnyxConfluence:
-    try:
-        _validate_connector_configuration(
-            credentials=credentials,
-            is_cloud=is_cloud,
-            wiki_base=wiki_base,
-        )
-    except Exception as e:
-        raise ConnectorValidationError(str(e))
-
-    return OnyxConfluence(
-        api_version="cloud" if is_cloud else "latest",
-        # Remove trailing slash from wiki_base if present
-        url=wiki_base.rstrip("/"),
-        # passing in username causes issues for Confluence data center
-        username=credentials["confluence_username"] if is_cloud else None,
-        password=credentials["confluence_access_token"] if is_cloud else None,
-        token=credentials["confluence_access_token"] if not is_cloud else None,
-        backoff_and_retry=True,
-        max_backoff_retries=10,
-        max_backoff_seconds=60,
-        cloud=is_cloud,
-    )
->>>>>>> c9a3b45a
+
+
+# def build_confluence_client(
+#     credentials: dict[str, Any],
+#     is_cloud: bool,
+#     wiki_base: str,
+# ) -> OnyxConfluence:
+#     try:
+#         _validate_connector_configuration(
+#             credentials=credentials,
+#             is_cloud=is_cloud,
+#             wiki_base=wiki_base,
+#         )
+#     except Exception as e:
+#         raise ConnectorValidationError(str(e))
+
+#     return OnyxConfluence(
+#         api_version="cloud" if is_cloud else "latest",
+#         # Remove trailing slash from wiki_base if present
+#         url=wiki_base.rstrip("/"),
+#         # passing in username causes issues for Confluence data center
+#         username=credentials["confluence_username"] if is_cloud else None,
+#         password=credentials["confluence_access_token"] if is_cloud else None,
+#         token=credentials["confluence_access_token"] if not is_cloud else None,
+#         backoff_and_retry=True,
+#         max_backoff_retries=10,
+#         max_backoff_seconds=60,
+#         cloud=is_cloud,
+#     )