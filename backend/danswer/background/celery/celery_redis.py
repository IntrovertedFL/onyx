# These are helper objects for tracking the keys we need to write in redis
import time
from abc import ABC
from abc import abstractmethod
from typing import cast
from uuid import uuid4

import redis
from celery import Celery
from redis import Redis
from sqlalchemy.orm import Session

from danswer.background.celery.celeryconfig import CELERY_SEPARATOR
from danswer.configs.constants import CELERY_VESPA_SYNC_BEAT_LOCK_TIMEOUT
from danswer.configs.constants import DanswerCeleryPriority
from danswer.configs.constants import DanswerCeleryQueues
from danswer.db.connector_credential_pair import get_connector_credential_pair_from_id
from danswer.db.document import select_documents_for_connector_credential_pair
from danswer.db.document import (
    construct_document_select_for_connector_credential_pair_by_needs_sync,
)
from danswer.db.document_set import construct_document_select_by_docset
from danswer.utils.variable_functionality import fetch_versioned_implementation


class RedisObjectHelper(ABC):
    PREFIX = "base"
    FENCE_PREFIX = PREFIX + "_fence"
    TASKSET_PREFIX = PREFIX + "_taskset"

    def __init__(self, id: int):
        self._id: int = id

    @property
    def task_id_prefix(self) -> str:
        return f"{self.PREFIX}_{self._id}"

    @property
    def fence_key(self) -> str:
        # example: documentset_fence_1
        return f"{self.FENCE_PREFIX}_{self._id}"

    @property
    def taskset_key(self) -> str:
        # example: documentset_taskset_1
        return f"{self.TASKSET_PREFIX}_{self._id}"

    @staticmethod
    def get_id_from_fence_key(key: str) -> int | None:
        """
        Extracts the object ID from a fence key in the format `PREFIX_fence_X`.

        Args:
            key (str): The fence key string.

        Returns:
            Optional[int]: The extracted ID if the key is in the correct format, otherwise None.
        """
        parts = key.split("_")
        if len(parts) != 3:
            return None

        try:
            object_id = int(parts[2])
        except ValueError:
            return None

        return object_id

    @staticmethod
    def get_id_from_task_id(task_id: str) -> int | None:
        """
        Extracts the object ID from a task ID string.

        This method assumes the task ID is formatted as `prefix_objectid_suffix`, where:
        - `prefix` is an arbitrary string (e.g., the name of the task or entity),
        - `objectid` is the ID you want to extract,
        - `suffix` is another arbitrary string (e.g., a UUID).

        Example:
            If the input `task_id` is `documentset_1_cbfdc96a-80ca-4312-a242-0bb68da3c1dc`,
            this method will return the string `"1"`.

        Args:
            task_id (str): The task ID string from which to extract the object ID.

        Returns:
            str | None: The extracted object ID if the task ID is in the correct format, otherwise None.
        """
        # example: task_id=documentset_1_cbfdc96a-80ca-4312-a242-0bb68da3c1dc
        parts = task_id.split("_")
        if len(parts) != 3:
            return None

        try:
            object_id = int(parts[1])
        except ValueError:
            return None

        return object_id

    @abstractmethod
    def generate_tasks(
        self,
        celery_app: Celery,
        db_session: Session,
        redis_client: Redis,
        lock: redis.lock.Lock,
    ) -> int | None:
        pass


class RedisDocumentSet(RedisObjectHelper):
    PREFIX = "documentset"
    FENCE_PREFIX = PREFIX + "_fence"
    TASKSET_PREFIX = PREFIX + "_taskset"

    def generate_tasks(
        self,
        celery_app: Celery,
        db_session: Session,
        redis_client: Redis,
        lock: redis.lock.Lock,
    ) -> int | None:
        last_lock_time = time.monotonic()

        async_results = []
        stmt = construct_document_select_by_docset(self._id)
        for doc in db_session.scalars(stmt).yield_per(1):
            current_time = time.monotonic()
            if current_time - last_lock_time >= (
                CELERY_VESPA_SYNC_BEAT_LOCK_TIMEOUT / 4
            ):
                lock.reacquire()
                last_lock_time = current_time

            # celery's default task id format is "dd32ded3-00aa-4884-8b21-42f8332e7fac"
            # the actual redis key is "celery-task-meta-dd32ded3-00aa-4884-8b21-42f8332e7fac"
            # we prefix the task id so it's easier to keep track of who created the task
            # aka "documentset_1_6dd32ded3-00aa-4884-8b21-42f8332e7fac"
            custom_task_id = f"{self.task_id_prefix}_{uuid4()}"

            # add to the set BEFORE creating the task.
            redis_client.sadd(self.taskset_key, custom_task_id)

            result = celery_app.send_task(
                "vespa_metadata_sync_task",
                kwargs=dict(document_id=doc.id),
                queue=DanswerCeleryQueues.VESPA_METADATA_SYNC,
                task_id=custom_task_id,
                priority=DanswerCeleryPriority.LOW,
            )

            async_results.append(result)

        return len(async_results)


class RedisUserGroup(RedisObjectHelper):
    PREFIX = "usergroup"
    FENCE_PREFIX = PREFIX + "_fence"
    TASKSET_PREFIX = PREFIX + "_taskset"

    def generate_tasks(
        self,
        celery_app: Celery,
        db_session: Session,
        redis_client: Redis,
        lock: redis.lock.Lock,
    ) -> int | None:
        last_lock_time = time.monotonic()

        async_results = []

        try:
            construct_document_select_by_usergroup = fetch_versioned_implementation(
                "danswer.db.user_group",
                "construct_document_select_by_usergroup",
            )
        except ModuleNotFoundError:
            return 0

        stmt = construct_document_select_by_usergroup(self._id)
        for doc in db_session.scalars(stmt).yield_per(1):
            current_time = time.monotonic()
            if current_time - last_lock_time >= (
                CELERY_VESPA_SYNC_BEAT_LOCK_TIMEOUT / 4
            ):
                lock.reacquire()
                last_lock_time = current_time

            # celery's default task id format is "dd32ded3-00aa-4884-8b21-42f8332e7fac"
            # the actual redis key is "celery-task-meta-dd32ded3-00aa-4884-8b21-42f8332e7fac"
            # we prefix the task id so it's easier to keep track of who created the task
            # aka "documentset_1_6dd32ded3-00aa-4884-8b21-42f8332e7fac"
            custom_task_id = f"{self.task_id_prefix}_{uuid4()}"

            # add to the set BEFORE creating the task.
            redis_client.sadd(self.taskset_key, custom_task_id)

            result = celery_app.send_task(
                "vespa_metadata_sync_task",
                kwargs=dict(document_id=doc.id),
                queue=DanswerCeleryQueues.VESPA_METADATA_SYNC,
                task_id=custom_task_id,
                priority=DanswerCeleryPriority.LOW,
            )

            async_results.append(result)

        return len(async_results)


class RedisConnectorCredentialPair(RedisObjectHelper):
    PREFIX = "connectorsync"
    FENCE_PREFIX = PREFIX + "_fence"
    TASKSET_PREFIX = PREFIX + "_taskset"

    @classmethod
    def get_fence_key(cls) -> str:
        return RedisConnectorCredentialPair.FENCE_PREFIX

    @classmethod
    def get_taskset_key(cls) -> str:
        return RedisConnectorCredentialPair.TASKSET_PREFIX

    @property
    def taskset_key(self) -> str:
        """Notice that this is intentionally reusing the same taskset for all
        connector syncs"""
        # example: connector_taskset
        return f"{self.TASKSET_PREFIX}"

    def generate_tasks(
        self,
        celery_app: Celery,
        db_session: Session,
        redis_client: Redis,
        lock: redis.lock.Lock,
    ) -> int | None:
        last_lock_time = time.monotonic()

        async_results = []
        cc_pair = get_connector_credential_pair_from_id(self._id, db_session)
        if not cc_pair:
            return None

        stmt = construct_document_select_for_connector_credential_pair_by_needs_sync(
            cc_pair.connector_id, cc_pair.credential_id
        )
        for doc in db_session.scalars(stmt).yield_per(1):
            current_time = time.monotonic()
            if current_time - last_lock_time >= (
                CELERY_VESPA_SYNC_BEAT_LOCK_TIMEOUT / 4
            ):
                lock.reacquire()
                last_lock_time = current_time

            # celery's default task id format is "dd32ded3-00aa-4884-8b21-42f8332e7fac"
            # the actual redis key is "celery-task-meta-dd32ded3-00aa-4884-8b21-42f8332e7fac"
            # we prefix the task id so it's easier to keep track of who created the task
            # aka "documentset_1_6dd32ded3-00aa-4884-8b21-42f8332e7fac"
            custom_task_id = f"{self.task_id_prefix}_{uuid4()}"

            # add to the tracking taskset in redis BEFORE creating the celery task.
            # note that for the moment we are using a single taskset key, not differentiated by cc_pair id
<<<<<<< HEAD
            redis_client.sadd(self.taskset_key, custom_task_id)
=======
            redis_client.sadd(
                RedisConnectorCredentialPair.get_taskset_key(), custom_task_id
            )
>>>>>>> ab776921

            # Priority on sync's triggered by new indexing should be medium
            result = celery_app.send_task(
                "vespa_metadata_sync_task",
                kwargs=dict(document_id=doc.id),
                queue=DanswerCeleryQueues.VESPA_METADATA_SYNC,
                task_id=custom_task_id,
                priority=DanswerCeleryPriority.MEDIUM,
            )

            async_results.append(result)

        return len(async_results)


class RedisConnectorDeletion(RedisObjectHelper):
    PREFIX = "connectordeletion"
    FENCE_PREFIX = PREFIX + "_fence"
    TASKSET_PREFIX = PREFIX + "_taskset"

    def generate_tasks(
        self,
        celery_app: Celery,
        db_session: Session,
        redis_client: Redis,
        lock: redis.lock.Lock,
    ) -> int | None:
        last_lock_time = time.monotonic()

        async_results = []
        cc_pair = get_connector_credential_pair_from_id(self._id, db_session)
        if not cc_pair:
            return None

        stmt = select_documents_for_connector_credential_pair(
            cc_pair.connector_id, cc_pair.credential_id
        )
        for doc in db_session.scalars(stmt).yield_per(1):
            current_time = time.monotonic()
            if current_time - last_lock_time >= (
                CELERY_VESPA_SYNC_BEAT_LOCK_TIMEOUT / 4
            ):
                lock.reacquire()
                last_lock_time = current_time

            # celery's default task id format is "dd32ded3-00aa-4884-8b21-42f8332e7fac"
            # the actual redis key is "celery-task-meta-dd32ded3-00aa-4884-8b21-42f8332e7fac"
            # we prefix the task id so it's easier to keep track of who created the task
            # aka "documentset_1_6dd32ded3-00aa-4884-8b21-42f8332e7fac"
            custom_task_id = f"{self.task_id_prefix}_{uuid4()}"

            # add to the tracking taskset in redis BEFORE creating the celery task.
            # note that for the moment we are using a single taskset key, not differentiated by cc_pair id
            redis_client.sadd(self.taskset_key, custom_task_id)

            # Priority on sync's triggered by new indexing should be medium
            result = celery_app.send_task(
                "document_by_cc_pair_cleanup_task",
                kwargs=dict(
                    document_id=doc.id,
                    connector_id=cc_pair.connector_id,
                    credential_id=cc_pair.credential_id,
                ),
                queue=DanswerCeleryQueues.CONNECTOR_DELETION,
                task_id=custom_task_id,
                priority=DanswerCeleryPriority.MEDIUM,
            )

            async_results.append(result)

        return len(async_results)


def celery_get_queue_length(queue: str, r: Redis) -> int:
    """This is a redis specific way to get the length of a celery queue.
    It is priority aware and knows how to count across the multiple redis lists
    used to implement task prioritization.
    This operation is not atomic."""
    total_length = 0
    for i in range(len(DanswerCeleryPriority)):
        queue_name = queue
        if i > 0:
            queue_name += CELERY_SEPARATOR
            queue_name += str(i)

        length = r.llen(queue_name)
        total_length += cast(int, length)

    return total_length<|MERGE_RESOLUTION|>--- conflicted
+++ resolved
@@ -15,10 +15,10 @@
 from danswer.configs.constants import DanswerCeleryPriority
 from danswer.configs.constants import DanswerCeleryQueues
 from danswer.db.connector_credential_pair import get_connector_credential_pair_from_id
-from danswer.db.document import select_documents_for_connector_credential_pair
 from danswer.db.document import (
     construct_document_select_for_connector_credential_pair_by_needs_sync,
 )
+from danswer.db.document import select_documents_for_connector_credential_pair
 from danswer.db.document_set import construct_document_select_by_docset
 from danswer.utils.variable_functionality import fetch_versioned_implementation
 
@@ -212,6 +212,9 @@
 
 
 class RedisConnectorCredentialPair(RedisObjectHelper):
+    """This class differs from the default in that the taskset used spans
+    all connectors and is not per connector."""
+
     PREFIX = "connectorsync"
     FENCE_PREFIX = PREFIX + "_fence"
     TASKSET_PREFIX = PREFIX + "_taskset"
@@ -264,13 +267,9 @@
 
             # add to the tracking taskset in redis BEFORE creating the celery task.
             # note that for the moment we are using a single taskset key, not differentiated by cc_pair id
-<<<<<<< HEAD
-            redis_client.sadd(self.taskset_key, custom_task_id)
-=======
             redis_client.sadd(
                 RedisConnectorCredentialPair.get_taskset_key(), custom_task_id
             )
->>>>>>> ab776921
 
             # Priority on sync's triggered by new indexing should be medium
             result = celery_app.send_task(
