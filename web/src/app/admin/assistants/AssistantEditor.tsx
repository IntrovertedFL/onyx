--- conflicted
+++ resolved
@@ -1008,109 +1008,6 @@
                 />
               </div>
 
-<<<<<<< HEAD
-              {admin && labels && labels.length > 0 && (
-                <div className=" max-w-4xl">
-                  <Separator />
-                  <div className="flex gap-x-2 items-center ">
-                    <div className="block font-medium text-sm">
-                      Manage Labels
-                    </div>
-                    <TooltipProvider>
-                      <Tooltip>
-                        <TooltipTrigger>
-                          <FiInfo size={12} />
-                        </TooltipTrigger>
-                        <TooltipContent side="top" align="center">
-                          Manage existing labels or create new ones to group
-                          similar assistants
-                        </TooltipContent>
-                      </Tooltip>
-                    </TooltipProvider>
-                  </div>
-                  <SubLabel>Edit or delete existing labels</SubLabel>
-                  <div className="grid grid-cols-1 gap-4">
-                    {labels.map((label: PersonaLabel) => (
-                      <div
-                        key={label.id}
-                        className="grid grid-cols-[1fr,2fr,auto] gap-4 items-end"
-                      >
-                        <TextFormField
-                          fontSize="sm"
-                          name={`editLabelName_${label.id}`}
-                          label="Label Name"
-                          // value={
-                          //   values.editLabelId === label.id
-                          //     ? values.editLabelName
-                          //     : label.name
-                          // }
-                          onChange={(e) => {
-                            setFieldValue("editLabelId", label.id);
-                            setFieldValue("editLabelName", e.target.value);
-                          }}
-                        />
-                        <div className="flex gap-2">
-                          {values.editLabelId === label.id ? (
-                            <>
-                              <Button
-                                onClick={async () => {
-                                  const updatedName =
-                                    values.editLabelName || label.name;
-                                  const response = await updatePersonaLabel(
-                                    label.id,
-                                    updatedName
-                                  );
-                                  if (response?.ok) {
-                                    setPopup({
-                                      message: `Label "${updatedName}" updated successfully`,
-                                      type: "success",
-                                    });
-                                    await refreshLabels();
-                                    setFieldValue("editLabelId", null);
-                                    setFieldValue("editLabelName", "");
-                                    setFieldValue("editLabelDescription", "");
-                                  } else {
-                                    setPopup({
-                                      message: `Failed to update label - ${await response.text()}`,
-                                      type: "error",
-                                    });
-                                  }
-                                }}
-                              >
-                                Save
-                              </Button>
-                              <Button
-                                variant="outline"
-                                onClick={() => {
-                                  setFieldValue("editLabelId", null);
-                                  setFieldValue("editLabelName", "");
-                                  setFieldValue("editLabelDescription", "");
-                                }}
-                              >
-                                Cancel
-                              </Button>
-                            </>
-                          ) : (
-                            <>
-                              <Button
-                                variant="destructive"
-                                onClick={async () => {
-                                  setLabelToDelete(label);
-                                }}
-                              >
-                                Delete
-                              </Button>
-                            </>
-                          )}
-                        </div>
-                      </div>
-                    ))}
-                  </div>
-                </div>
-              )}
-
-=======
->>>>>>> 99fc5469
               <Separator />
               <AdvancedOptionsToggle
                 showAdvancedOptions={showAdvancedOptions}
