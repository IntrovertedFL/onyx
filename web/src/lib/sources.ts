import {
  AxeroIcon,
  BookstackIcon,
  ClickupIcon,
  ConfluenceIcon,
  DiscourseIcon,
  Document360Icon,
  DropboxIcon,
  FileIcon,
  GithubIcon,
  GitlabIcon,
  GlobeIcon,
  GmailIcon,
  GongIcon,
  GoogleDriveIcon,
  GoogleSitesIcon,
  GuruIcon,
  HubSpotIcon,
  JiraIcon,
  LinearIcon,
  LoopioIcon,
  NotionIcon,
  ProductboardIcon,
  R2Icon,
  SalesforceIcon,
  SharepointIcon,
  TeamsIcon,
  SlabIcon,
  ZendeskIcon,
  ZulipIcon,
  MediaWikiIcon,
  WikipediaIcon,
  AsanaIcon,
  S3Icon,
  OCIStorageIcon,
  GoogleStorageIcon,
  ColorSlackIcon,
  XenforoIcon,
  FreshdeskIcon,
  FirefliesIcon,
  EgnyteIcon,
} from "@/components/icons/icons";
import { ValidSources } from "./types";
import {
  OnyxDocument,
  SourceCategory,
  SourceMetadata,
} from "./search/interfaces";
import { Persona } from "@/app/admin/assistants/interfaces";

interface PartialSourceMetadata {
  icon: React.FC<{ size?: number; className?: string }>;
  displayName: string;
  category: SourceCategory;
  docs?: string;
}

type SourceMap = {
  [K in ValidSources]: PartialSourceMetadata;
};

export const SOURCE_METADATA_MAP: SourceMap = {
  web: {
    icon: GlobeIcon,
    displayName: "Web",
    category: SourceCategory.Other,
    docs: "https://docs.onyx.app/connectors/web",
  },
  file: {
    icon: FileIcon,
    displayName: "File",
    category: SourceCategory.Storage,
    docs: "https://docs.onyx.app/connectors/file",
  },
  slack: {
    icon: ColorSlackIcon,
    displayName: "Slack",
    category: SourceCategory.Messaging,
    docs: "https://docs.onyx.app/connectors/slack",
    oauthSupported: true,
  },
  gmail: {
    icon: GmailIcon,
    displayName: "Gmail",
    category: SourceCategory.Messaging,
    docs: "https://docs.onyx.app/connectors/gmail/overview",
  },
  google_drive: {
    icon: GoogleDriveIcon,
    displayName: "Google Drive",
    category: SourceCategory.Storage,
    docs: "https://docs.onyx.app/connectors/google_drive/overview",
    oauthSupported: true,
  },
  github: {
    icon: GithubIcon,
    displayName: "Github",
    category: SourceCategory.CodeRepository,
    docs: "https://docs.onyx.app/connectors/github",
  },
  gitlab: {
    icon: GitlabIcon,
    displayName: "Gitlab",
    category: SourceCategory.CodeRepository,
    docs: "https://docs.onyx.app/connectors/gitlab",
  },
  confluence: {
    icon: ConfluenceIcon,
    displayName: "Confluence",
    category: SourceCategory.Wiki,
<<<<<<< HEAD
    docs: "https://docs.danswer.dev/connectors/confluence",
    oauthSupported: true,
=======
    docs: "https://docs.onyx.app/connectors/confluence",
>>>>>>> 28598694
  },
  jira: {
    icon: JiraIcon,
    displayName: "Jira",
    category: SourceCategory.ProjectManagement,
    docs: "https://docs.onyx.app/connectors/jira",
  },
  notion: {
    icon: NotionIcon,
    displayName: "Notion",
    category: SourceCategory.Wiki,
    docs: "https://docs.onyx.app/connectors/notion",
  },
  zendesk: {
    icon: ZendeskIcon,
    displayName: "Zendesk",
    category: SourceCategory.CustomerSupport,
    docs: "https://docs.onyx.app/connectors/zendesk",
  },
  gong: {
    icon: GongIcon,
    displayName: "Gong",
    category: SourceCategory.Other,
    docs: "https://docs.onyx.app/connectors/gong",
  },
  linear: {
    icon: LinearIcon,
    displayName: "Linear",
    category: SourceCategory.ProjectManagement,
    docs: "https://docs.onyx.app/connectors/linear",
  },
  productboard: {
    icon: ProductboardIcon,
    displayName: "Productboard",
    category: SourceCategory.ProjectManagement,
    docs: "https://docs.onyx.app/connectors/productboard",
  },
  slab: {
    icon: SlabIcon,
    displayName: "Slab",
    category: SourceCategory.Wiki,
    docs: "https://docs.onyx.app/connectors/slab",
  },
  zulip: {
    icon: ZulipIcon,
    displayName: "Zulip",
    category: SourceCategory.Messaging,
    docs: "https://docs.onyx.app/connectors/zulip",
  },
  guru: {
    icon: GuruIcon,
    displayName: "Guru",
    category: SourceCategory.Wiki,
    docs: "https://docs.onyx.app/connectors/guru",
  },
  hubspot: {
    icon: HubSpotIcon,
    displayName: "HubSpot",
    category: SourceCategory.CustomerSupport,
    docs: "https://docs.onyx.app/connectors/hubspot",
  },
  document360: {
    icon: Document360Icon,
    displayName: "Document360",
    category: SourceCategory.Wiki,
    docs: "https://docs.onyx.app/connectors/document360",
  },
  bookstack: {
    icon: BookstackIcon,
    displayName: "BookStack",
    category: SourceCategory.Wiki,
    docs: "https://docs.onyx.app/connectors/bookstack",
  },
  google_sites: {
    icon: GoogleSitesIcon,
    displayName: "Google Sites",
    category: SourceCategory.Wiki,
    docs: "https://docs.onyx.app/connectors/google_sites",
  },
  loopio: {
    icon: LoopioIcon,
    displayName: "Loopio",
    category: SourceCategory.Other,
  },
  dropbox: {
    icon: DropboxIcon,
    displayName: "Dropbox",
    category: SourceCategory.Storage,
    docs: "https://docs.onyx.app/connectors/dropbox",
  },
  salesforce: {
    icon: SalesforceIcon,
    displayName: "Salesforce",
    category: SourceCategory.CustomerSupport,
    docs: "https://docs.onyx.app/connectors/salesforce",
  },
  sharepoint: {
    icon: SharepointIcon,
    displayName: "Sharepoint",
    category: SourceCategory.Storage,
    docs: "https://docs.onyx.app/connectors/sharepoint",
  },
  teams: {
    icon: TeamsIcon,
    displayName: "Teams",
    category: SourceCategory.Messaging,
    docs: "https://docs.onyx.app/connectors/teams",
  },
  discourse: {
    icon: DiscourseIcon,
    displayName: "Discourse",
    category: SourceCategory.Messaging,
    docs: "https://docs.onyx.app/connectors/discourse",
  },
  axero: {
    icon: AxeroIcon,
    displayName: "Axero",
    category: SourceCategory.Wiki,
    docs: "https://docs.onyx.app/connectors/axero",
  },
  wikipedia: {
    icon: WikipediaIcon,
    displayName: "Wikipedia",
    category: SourceCategory.Wiki,
    docs: "https://docs.onyx.app/connectors/wikipedia",
  },
  asana: {
    icon: AsanaIcon,
    displayName: "Asana",
    category: SourceCategory.ProjectManagement,
    docs: "https://docs.onyx.app/connectors/asana",
  },
  mediawiki: {
    icon: MediaWikiIcon,
    displayName: "MediaWiki",
    category: SourceCategory.Wiki,
    docs: "https://docs.onyx.app/connectors/mediawiki",
  },
  clickup: {
    icon: ClickupIcon,
    displayName: "Clickup",
    category: SourceCategory.ProjectManagement,
    docs: "https://docs.onyx.app/connectors/clickup",
  },
  s3: {
    icon: S3Icon,
    displayName: "S3",
    category: SourceCategory.Storage,
    docs: "https://docs.onyx.app/connectors/s3",
  },
  r2: {
    icon: R2Icon,
    displayName: "R2",
    category: SourceCategory.Storage,
    docs: "https://docs.onyx.app/connectors/r2",
  },
  oci_storage: {
    icon: OCIStorageIcon,
    displayName: "Oracle Storage",
    category: SourceCategory.Storage,
    docs: "https://docs.onyx.app/connectors/oci_storage",
  },
  google_cloud_storage: {
    icon: GoogleStorageIcon,
    displayName: "Google Storage",
    category: SourceCategory.Storage,
    docs: "https://docs.onyx.app/connectors/google_storage",
  },
  xenforo: {
    icon: XenforoIcon,
    displayName: "Xenforo",
    category: SourceCategory.Messaging,
  },
  ingestion_api: {
    icon: GlobeIcon,
    displayName: "Ingestion",
    category: SourceCategory.Other,
  },
  freshdesk: {
    icon: FreshdeskIcon,
    displayName: "Freshdesk",
    category: SourceCategory.CustomerSupport,
    docs: "https://docs.onyx.app/connectors/freshdesk",
  },
  fireflies: {
    icon: FirefliesIcon,
    displayName: "Fireflies",
    category: SourceCategory.Other,
    docs: "https://docs.onyx.app/connectors/fireflies",
  },
  // currently used for the Internet Search tool docs, which is why
  // a globe is used
  not_applicable: {
    icon: GlobeIcon,
    displayName: "Not Applicable",
    category: SourceCategory.Other,
  },
  egnyte: {
    icon: EgnyteIcon,
    displayName: "Egnyte",
    category: SourceCategory.Storage,
    docs: "https://docs.onyx.app/connectors/egnyte",
  },
} as SourceMap;

function fillSourceMetadata(
  partialMetadata: PartialSourceMetadata,
  internalName: ValidSources
): SourceMetadata {
  return {
    internalName: internalName,
    ...partialMetadata,
    adminUrl: `/admin/connectors/${internalName}`,
  };
}

export function getSourceMetadata(sourceType: ValidSources): SourceMetadata {
  const response = fillSourceMetadata(
    SOURCE_METADATA_MAP[sourceType],
    sourceType
  );

  return response;
}

export function listSourceMetadata(): SourceMetadata[] {
  /* This gives back all the viewable / common sources, primarily for 
  display in the Add Connector page */
  const entries = Object.entries(SOURCE_METADATA_MAP)
    .filter(
      ([source, _]) => source !== "not_applicable" && source != "ingestion_api"
    )
    .map(([source, metadata]) => {
      return fillSourceMetadata(metadata, source as ValidSources);
    });
  return entries;
}

export function getSourceDocLink(sourceType: ValidSources): string | null {
  return SOURCE_METADATA_MAP[sourceType].docs || null;
}

export const isValidSource = (sourceType: string) => {
  return Object.keys(SOURCE_METADATA_MAP).includes(sourceType);
};

export function getSourceDisplayName(sourceType: ValidSources): string | null {
  return getSourceMetadata(sourceType).displayName;
}

export function getSourceMetadataForSources(sources: ValidSources[]) {
  return sources.map((source) => getSourceMetadata(source));
}

export function getSourcesForPersona(persona: Persona): ValidSources[] {
  const personaSources: ValidSources[] = [];
  persona.document_sets.forEach((documentSet) => {
    documentSet.cc_pair_descriptors.forEach((ccPair) => {
      if (!personaSources.includes(ccPair.connector.source)) {
        personaSources.push(ccPair.connector.source);
      }
    });
  });
  return personaSources;
}<|MERGE_RESOLUTION|>--- conflicted
+++ resolved
@@ -108,12 +108,8 @@
     icon: ConfluenceIcon,
     displayName: "Confluence",
     category: SourceCategory.Wiki,
-<<<<<<< HEAD
-    docs: "https://docs.danswer.dev/connectors/confluence",
+    docs: "https://docs.onyx.app/connectors/confluence",
     oauthSupported: true,
-=======
-    docs: "https://docs.onyx.app/connectors/confluence",
->>>>>>> 28598694
   },
   jira: {
     icon: JiraIcon,
